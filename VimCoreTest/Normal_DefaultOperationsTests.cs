﻿using System;
using System.Collections.Generic;
using System.Linq;
using System.Text;
using NUnit.Framework;
using Vim.Modes.Normal;
using VimCoreTest.Utils;
using Moq;
using Vim;
using Microsoft.FSharp.Core;
using Microsoft.VisualStudio.Text.Editor;
using Microsoft.VisualStudio.Text.Operations;
using Microsoft.VisualStudio.Text;
using System.Windows.Input;

namespace VimCoreTest
{
    [TestFixture]
    public class Normal_DefaultOperationsTests
    {
        private IOperations _operations;
        private DefaultOperations _operationsRaw;
        private ITextView _view;
        private Mock<IVimHost> _host;

        private void Create(params string[] lines)
        {
            Create(null, lines);
        }

        private void Create(IEditorOperations editorOpts, params string[] lines)
        {
            _host = new Mock<IVimHost>(MockBehavior.Strict);
            if (editorOpts == null)
            {
                var tuple = EditorUtil.CreateViewAndOperations(lines);
                _operationsRaw = new DefaultOperations(tuple.Item1, tuple.Item2, _host.Object, VimSettingsUtil.CreateDefault);
            }
            else
            {
                var view = EditorUtil.CreateView(lines);
                _operationsRaw = new DefaultOperations(view, editorOpts, _host.Object, VimSettingsUtil.CreateDefault);
            }

            _operations = _operationsRaw;
            _view = _operations.TextView;
        }

        [Test]
        public void DeleteCharacterAtCursor1()
        {
            Create("foo", "bar");
            var reg = new Register('c');
            _operations.DeleteCharacterAtCursor(1, reg);
            Assert.AreEqual("oo", _view.TextSnapshot.GetLineFromLineNumber(0).GetText());
            Assert.AreEqual("f", reg.StringValue);
        }

        [Test]
        public void DeleteCharacterAtCursor2()
        {
            Create("foo", "bar");
            var reg = new Register('c');
            _operations.DeleteCharacterAtCursor(1, reg);
            Assert.AreEqual("oo", _view.TextSnapshot.GetLineFromLineNumber(0).GetText());
            Assert.AreEqual("f", reg.StringValue);
            Assert.AreEqual(OperationKind.CharacterWise, reg.Value.OperationKind);
        }

        [Test]
        public void DeleteCharacterAtCursor3()
        {
            Create("foo", "bar");
            var reg = new Register('c');
            _operations.DeleteCharacterAtCursor(2, reg);
            Assert.AreEqual("o", _view.TextSnapshot.GetLineFromLineNumber(0).GetText());
            Assert.AreEqual("fo", reg.StringValue);
            Assert.AreEqual(OperationKind.CharacterWise, reg.Value.OperationKind);
        }
        [Test]
        public void DeleteCharacterBeforeCursor1()
        {
            Create("foo");
            _view.Caret.MoveTo(new SnapshotPoint(_view.TextSnapshot, 1));
            var reg = new Register('c');
            _operations.DeleteCharacterBeforeCursor(1, reg);
            Assert.AreEqual("oo", _view.TextSnapshot.GetLineFromLineNumber(0).GetText());
            Assert.AreEqual("f", reg.StringValue);
        }

        [Test, Description("Don't delete past the current line")]
        public void DeleteCharacterBeforeCursor2()
        {
            Create("foo", "bar");
            _view.Caret.MoveTo(_view.TextSnapshot.GetLineFromLineNumber(1).Start);
            _operations.DeleteCharacterBeforeCursor(1, new Register('c'));
            Assert.AreEqual("bar", _view.TextSnapshot.GetLineFromLineNumber(1).GetText());
            Assert.AreEqual("foo", _view.TextSnapshot.GetLineFromLineNumber(0).GetText());
        }

        [Test]
        public void DeleteCharacterBeforeCursor3()
        {
            Create("foo", "bar");
            _view.Caret.MoveTo(_view.TextSnapshot.GetLineFromLineNumber(0).Start.Add(2));
            var reg = new Register('c');
            _operations.DeleteCharacterBeforeCursor(2, reg);
            Assert.AreEqual("o", _view.TextSnapshot.GetLineFromLineNumber(0).GetText());
            Assert.AreEqual("fo", reg.StringValue);
        }

        [Test]
        public void DeleteCharacterBeforeCursor4()
        {
            Create("foo");
            _operations.DeleteCharacterBeforeCursor(2, new Register('c'));
            Assert.AreEqual("foo", _view.TextSnapshot.GetLineFromLineNumber(0).GetText());
        }
        [Test]
        public void ReplaceChar1()
        {
            Create("foo");
            _operations.ReplaceChar(InputUtil.CharToKeyInput('b'), 1);
            Assert.AreEqual("boo", _view.TextSnapshot.GetLineFromLineNumber(0).GetText());
        }

        [Test]
        public void ReplaceChar2()
        {
            Create("foo");
            _operations.ReplaceChar(InputUtil.CharToKeyInput('b'), 2);
            Assert.AreEqual("bbo", _view.TextSnapshot.GetLineFromLineNumber(0).GetText());
        }

        [Test]
        public void ReplaceChar3()
        {
            Create("foo");
            _view.Caret.MoveTo(new SnapshotPoint(_view.TextSnapshot, 1));
            _operations.ReplaceChar(InputUtil.KeyToKeyInput(Key.LineFeed), 1);
            var tss = _view.TextSnapshot;
            Assert.AreEqual(2, tss.LineCount);
            Assert.AreEqual("f", tss.GetLineFromLineNumber(0).GetText());
            Assert.AreEqual("o", tss.GetLineFromLineNumber(1).GetText());
        }

        [Test]
        public void ReplaceChar4()
        {
            Create("food");
            _view.Caret.MoveTo(new SnapshotPoint(_view.TextSnapshot, 1));
            Assert.IsTrue(_operations.ReplaceChar(InputUtil.KeyToKeyInput(Key.Enter), 2));
            var tss = _view.TextSnapshot;
            Assert.AreEqual(2, tss.LineCount);
            Assert.AreEqual("f", tss.GetLineFromLineNumber(0).GetText());
            Assert.AreEqual("d", tss.GetLineFromLineNumber(1).GetText());
        }

        [Test]
        public void ReplaceChar5()
        {
            Create("food");
            var tss = _view.TextSnapshot;
            Assert.IsFalse(_operations.ReplaceChar(InputUtil.CharToKeyInput('c'), 200));
            Assert.AreSame(tss, _view.TextSnapshot);
        }

        [Test, Description("Edit should not cause the cursor to move")]
        public void ReplaceChar6()
        {
            Create("foo");
            Assert.IsTrue(_operations.ReplaceChar(InputUtil.CharToKeyInput('u'), 1));
            Assert.AreEqual(0, _view.Caret.Position.BufferPosition.Position);
        }

        [Test]
        public void YankLines1()
        {
            Create("foo", "bar");
            var reg = new Register('c');
            _operations.YankLines(1, reg);
            Assert.AreEqual("foo" + Environment.NewLine, reg.StringValue);
            Assert.AreEqual(OperationKind.LineWise, reg.Value.OperationKind);
        }

        [Test]
        public void YankLines2()
        {
            Create("foo", "bar", "jazz");
            var reg = new Register('c');
            _operations.YankLines(2, reg);
            var tss = _view.TextSnapshot;
            var span = new SnapshotSpan(
                tss.GetLineFromLineNumber(0).Start,
                tss.GetLineFromLineNumber(1).EndIncludingLineBreak);
            Assert.AreEqual(span.GetText(), reg.StringValue);
            Assert.AreEqual(OperationKind.LineWise, reg.Value.OperationKind);
        }

        [Test]
        public void PasteAfter1()
        {
            Create("foo bar");
            _operations.PasteAfterCursor("hey", 1, OperationKind.CharacterWise, false);
            Assert.AreEqual("fheyoo bar", _view.TextSnapshot.GetLineFromLineNumber(0).GetText());
        }

        [Test, Description("Paste at end of buffer shouldn't crash")]
        public void PasteAfter2()
        {
            Create("foo", "bar");
            _view.Caret.MoveTo(TssUtil.GetEndPoint(_view.TextSnapshot));
            _operations.PasteAfterCursor("hello", 1, OperationKind.CharacterWise, false);
            Assert.AreEqual("barhello", _view.TextSnapshot.GetLineFromLineNumber(1).GetText());
        }

        [Test]
        public void PasteAfter3()
        {
            Create("foo", String.Empty);
            _view.Caret.MoveTo(TssUtil.GetEndPoint(_view.TextSnapshot));
            _operations.PasteAfterCursor("bar", 1, OperationKind.CharacterWise, false);
            Assert.AreEqual("bar", _view.TextSnapshot.GetLineFromLineNumber(1).GetText());
        }

        [Test, Description("Pasting a linewise motion should occur on the next line")]
        public void PasteAfter4()
        {
            Create("foo", "bar");
            _view.Caret.MoveTo(new SnapshotPoint(_view.TextSnapshot, 0));
            _operations.PasteAfterCursor("baz" + Environment.NewLine, 1, OperationKind.LineWise, moveCursorToEnd : false);
            Assert.AreEqual("foo", _view.TextSnapshot.GetLineFromLineNumber(0).GetText());
            Assert.AreEqual("baz", _view.TextSnapshot.GetLineFromLineNumber(1).GetText());
        }

        [Test, Description("Pasting a linewise motion should move the caret to the start of the next line")]
        public void PasteAfter7()
        {
            Create("foo", "bar");
            _view.Caret.MoveTo(new SnapshotPoint(_view.TextSnapshot, 0));
            _operations.PasteAfterCursor("baz" + Environment.NewLine, 1, OperationKind.LineWise, false);
            var pos = _view.Caret.Position.BufferPosition;
            Assert.AreEqual(_view.TextSnapshot.GetLineFromLineNumber(1).Start, pos);
        }

        [Test]
        public void PasteAfter8()
        {
            Create("foo");
            _operations.PasteAfterCursor("hey",2, OperationKind.CharacterWise, false);
            Assert.AreEqual("fheyheyoo", _view.TextSnapshot.GetLineFromLineNumber(0).GetText());
        }

        [Test]
        public void PasteAfter9()
        {
            Create("foo");
            _operations.PasteAfterCursor("hey", 1, OperationKind.CharacterWise, true);
            Assert.AreEqual("fheyoo", _view.TextSnapshot.GetLineFromLineNumber(0).GetText());
            Assert.AreEqual(4, _view.Caret.Position.BufferPosition.Position);
        }

        [Test]
        public void PasteAfter10()
        {
            Create("foo", "bar");
            _view.Caret.MoveTo(_view.TextSnapshot.GetLineFromLineNumber(0).End);
            _operations.PasteAfterCursor("hey", 1, OperationKind.CharacterWise, true);
            Assert.AreEqual("foohey", _view.TextSnapshot.GetLineFromLineNumber(0).GetText());
        }

        [Test]
        public void PasteBefore1()
        {
            Create("foo");
            _operations.PasteBeforeCursor("hey", 1, false);
            Assert.AreEqual("heyfoo", _view.TextSnapshot.GetLineFromLineNumber(0).GetText());
        }

        [Test]
        public void PasteBefore2()
        {
            Create("foo");
            _operations.PasteBeforeCursor("hey", 2, false);
            Assert.AreEqual("heyheyfoo", _view.TextSnapshot.GetLineFromLineNumber(0).GetText());
        }

 
        [Test]
        public void PasteBefore3()
        {
            Create("foo");
            _operations.PasteBeforeCursor("hey", 1, true);
            Assert.AreEqual("heyfoo", _view.TextSnapshot.GetLineFromLineNumber(0).GetText());
            Assert.AreEqual(3, _view.Caret.Position.BufferPosition.Position);
        }

        [Test]
        public void PasteBefore4()
        {
            Create("foo", "bar");
            _view.Caret.MoveTo(_view.TextSnapshot.GetLineFromLineNumber(0).End);
            _operations.PasteBeforeCursor("hey", 1, true);
            Assert.AreEqual("foohey", _view.TextSnapshot.GetLineFromLineNumber(0).GetText());
        }

        [Test]
        public void InsertLiveAbove1()
        {
            Create("foo");
            _operations.InsertLineAbove();
            var point = _view.Caret.Position.VirtualBufferPosition;
            Assert.IsFalse(point.IsInVirtualSpace);
            Assert.AreEqual(0, point.Position.Position);
        }

        [Test]
        public void InsertLineAbove2()
        {
            Create("foo", "bar");
            _view.Caret.MoveTo(_view.TextSnapshot.GetLineFromLineNumber(1).Start);
            _operations.InsertLineAbove();
            var point = _view.Caret.Position.BufferPosition;
            Assert.AreEqual(1, point.GetContainingLine().LineNumber);
            Assert.AreEqual(String.Empty, point.GetContainingLine().GetText());
        }

        [Test]
        public void InsertLineBelow()
        {
            Create("foo", "bar", "baz");
            var newLine = _operations.InsertLineBelow();
            Assert.AreEqual(1, newLine.LineNumber);
            Assert.AreEqual(String.Empty, newLine.GetText());

        }

        [Test, Description("New line at end of buffer")]
        public void InsertLineBelow2()
        {
            Create("foo", "bar");
            _view.Caret.MoveTo(_view.TextSnapshot.GetLineFromLineNumber(_view.TextSnapshot.LineCount - 1).Start);
            var newLine = _operations.InsertLineBelow();
            Assert.IsTrue(String.IsNullOrEmpty(newLine.GetText()));
        }

        [Test, Description("Make sure the new is actually a newline")]
        public void InsertLineBelow3()
        {
            Create("foo");
            var newLine = _operations.InsertLineBelow();
            Assert.AreEqual(Environment.NewLine, _view.TextBuffer.CurrentSnapshot.GetLineFromLineNumber(0).GetLineBreakText());
            Assert.AreEqual(String.Empty, _view.TextBuffer.CurrentSnapshot.GetLineFromLineNumber(1).GetLineBreakText());
        }

        [Test, Description("Make sure line inserted in the middle has correct text")]
        public void InsertLineBelow4()
        {
            Create("foo", "bar");
            _operations.InsertLineBelow();
            var count = _view.TextSnapshot.LineCount;
            foreach (var line in _view.TextSnapshot.Lines.Take(count - 1))
            {
                Assert.AreEqual(Environment.NewLine, line.GetLineBreakText());
            }
        }

        [Test]
        public void InsertLineBelow5()
        {
            Create("foo bar", "baz");
            _operations.InsertLineBelow();
            var buffer = _view.TextBuffer;
            var line = buffer.CurrentSnapshot.GetLineFromLineNumber(0);
            Assert.AreEqual(Environment.NewLine, line.GetLineBreakText());
            Assert.AreEqual(2, line.LineBreakLength);
            Assert.AreEqual("foo bar", line.GetText());
            Assert.AreEqual("foo bar" + Environment.NewLine, line.GetTextIncludingLineBreak());

            line = buffer.CurrentSnapshot.GetLineFromLineNumber(1);
            Assert.AreEqual(Environment.NewLine, line.GetLineBreakText());
            Assert.AreEqual(2, line.LineBreakLength);
            Assert.AreEqual(String.Empty, line.GetText());
            Assert.AreEqual(String.Empty + Environment.NewLine, line.GetTextIncludingLineBreak());

            line = buffer.CurrentSnapshot.GetLineFromLineNumber(2);
            Assert.AreEqual(String.Empty, line.GetLineBreakText());
            Assert.AreEqual(0, line.LineBreakLength);
            Assert.AreEqual("baz", line.GetText());
            Assert.AreEqual("baz", line.GetTextIncludingLineBreak());
        }

        [Test]
<<<<<<< HEAD
        public void ScrollUp1()
        {
            Create("foo", "bar");
            _view.Caret.MoveTo(_view.TextSnapshot.GetLineFromLineNumber(1).End);
            _operations.Scroll(ScrollDirection.Up, 1);
            Assert.AreEqual(0, _view.Caret.Position.BufferPosition.GetContainingLine().LineNumber);
        }

        [Test, Description("Don't break at line 0")]
        public void ScrollUp2()
        {
            Create("foo", "bar");
            _view.Caret.MoveTo(_view.TextSnapshot.GetLineFromLineNumber(0).End);
            _operations.Scroll(ScrollDirection.Up, 1);
            Assert.AreEqual(0, _view.Caret.Position.BufferPosition.GetContainingLine().LineNumber);
        }

        [Test]
        public void ScrollDown1()
        {
            Create("foo", "bar");
            _view.Caret.MoveTo(_view.TextSnapshot.GetLineFromLineNumber(0).End);
            _operations.Scroll(ScrollDirection.Down, 1);
            Assert.AreEqual(1, _view.Caret.Position.BufferPosition.GetContainingLine().LineNumber);
=======
        public void DeleteLines1()
        {
            Create("foo", "bar", "baz");
            var tss = _view.TextSnapshot;
            var reg =new Register('c');
            _operations.DeleteLines(2, reg);
            Assert.AreEqual(tss.GetLineSpan(0, 1).GetText(), reg.StringValue);
            Assert.AreEqual(1, _view.TextSnapshot.LineCount);
            Assert.AreEqual(OperationKind.LineWise, reg.Value.OperationKind);
        }

        [Test]
        public void DeleteLines2()
        {
            Create("foo", "bar", "baz", "jaz");
            var tss = _view.TextSnapshot;
            _view.Caret.MoveTo(tss.GetLineFromLineNumber(1).Start);
            var reg =new Register('c');
            _operations.DeleteLines(2, reg);
            Assert.AreEqual(tss.GetLineSpan(1, 2).GetText(), reg.StringValue);
            Assert.AreEqual(OperationKind.LineWise, reg.Value.OperationKind);
        }

        [Test]
        public void DeleteLines3()
        {
            Create("foo", "bar", "baz", "jaz");
            var tss = _view.TextSnapshot;
            _view.Caret.MoveTo(tss.GetLineFromLineNumber(1).Start);
            var reg =new Register('c');
            _operations.DeleteLines(3000, reg);
            Assert.AreEqual(tss.GetLineSpan(1, tss.LineCount-1).GetText(), reg.StringValue);
            Assert.AreEqual(OperationKind.LineWise, reg.Value.OperationKind);
        }

        [Test]
        public void DeleteLinesFromCursor1()
        {
            Create("foo", "bar", "baz", "jaz");
            var tss = _view.TextSnapshot;
            var reg = new Register('c');
            _operations.DeleteLinesFromCursor(1, reg);
            Assert.AreEqual(String.Empty, _view.TextSnapshot.GetLineFromLineNumber(0).GetText());
            Assert.AreEqual("foo", reg.StringValue);
            Assert.AreEqual(OperationKind.CharacterWise, reg.Value.OperationKind);
        }

        [Test]
        public void DeleteLinesFromCursor2()
        {
            Create("foo", "bar", "baz", "jaz");
            var tss = _view.TextSnapshot;
            var reg = new Register('c');
            _operations.DeleteLinesFromCursor(2, reg);
            Assert.AreEqual(String.Empty, _view.TextSnapshot.GetLineFromLineNumber(0).GetText());
            Assert.AreEqual("foo" + Environment.NewLine + "bar", reg.StringValue);
            Assert.AreEqual(OperationKind.CharacterWise, reg.Value.OperationKind);
        }

        [Test]
        public void DeleteLinesFromCursor3()
        {
            Create("foo", "bar", "baz", "jaz");
            var tss = _view.TextSnapshot;
            _view.MoveCaretTo(1);
            var reg = new Register('c');
            _operations.DeleteLinesFromCursor(2, reg);
            Assert.AreEqual("f", _view.TextSnapshot.GetLineFromLineNumber(0).GetText());
            Assert.AreEqual("oo" + Environment.NewLine + "bar", reg.StringValue);
            Assert.AreEqual(OperationKind.CharacterWise, reg.Value.OperationKind);
>>>>>>> 360172ca
        }

    }
}
<|MERGE_RESOLUTION|>--- conflicted
+++ resolved
@@ -1,494 +1,494 @@
-﻿using System;
-using System.Collections.Generic;
-using System.Linq;
-using System.Text;
-using NUnit.Framework;
-using Vim.Modes.Normal;
-using VimCoreTest.Utils;
-using Moq;
-using Vim;
-using Microsoft.FSharp.Core;
-using Microsoft.VisualStudio.Text.Editor;
-using Microsoft.VisualStudio.Text.Operations;
-using Microsoft.VisualStudio.Text;
-using System.Windows.Input;
-
-namespace VimCoreTest
-{
-    [TestFixture]
-    public class Normal_DefaultOperationsTests
-    {
-        private IOperations _operations;
-        private DefaultOperations _operationsRaw;
-        private ITextView _view;
-        private Mock<IVimHost> _host;
-
-        private void Create(params string[] lines)
-        {
-            Create(null, lines);
-        }
-
-        private void Create(IEditorOperations editorOpts, params string[] lines)
-        {
-            _host = new Mock<IVimHost>(MockBehavior.Strict);
-            if (editorOpts == null)
-            {
-                var tuple = EditorUtil.CreateViewAndOperations(lines);
-                _operationsRaw = new DefaultOperations(tuple.Item1, tuple.Item2, _host.Object, VimSettingsUtil.CreateDefault);
-            }
-            else
-            {
-                var view = EditorUtil.CreateView(lines);
-                _operationsRaw = new DefaultOperations(view, editorOpts, _host.Object, VimSettingsUtil.CreateDefault);
-            }
-
-            _operations = _operationsRaw;
-            _view = _operations.TextView;
-        }
-
-        [Test]
-        public void DeleteCharacterAtCursor1()
-        {
-            Create("foo", "bar");
-            var reg = new Register('c');
-            _operations.DeleteCharacterAtCursor(1, reg);
-            Assert.AreEqual("oo", _view.TextSnapshot.GetLineFromLineNumber(0).GetText());
-            Assert.AreEqual("f", reg.StringValue);
-        }
-
-        [Test]
-        public void DeleteCharacterAtCursor2()
-        {
-            Create("foo", "bar");
-            var reg = new Register('c');
-            _operations.DeleteCharacterAtCursor(1, reg);
-            Assert.AreEqual("oo", _view.TextSnapshot.GetLineFromLineNumber(0).GetText());
-            Assert.AreEqual("f", reg.StringValue);
-            Assert.AreEqual(OperationKind.CharacterWise, reg.Value.OperationKind);
-        }
-
-        [Test]
-        public void DeleteCharacterAtCursor3()
-        {
-            Create("foo", "bar");
-            var reg = new Register('c');
-            _operations.DeleteCharacterAtCursor(2, reg);
-            Assert.AreEqual("o", _view.TextSnapshot.GetLineFromLineNumber(0).GetText());
-            Assert.AreEqual("fo", reg.StringValue);
-            Assert.AreEqual(OperationKind.CharacterWise, reg.Value.OperationKind);
-        }
-        [Test]
-        public void DeleteCharacterBeforeCursor1()
-        {
-            Create("foo");
-            _view.Caret.MoveTo(new SnapshotPoint(_view.TextSnapshot, 1));
-            var reg = new Register('c');
-            _operations.DeleteCharacterBeforeCursor(1, reg);
-            Assert.AreEqual("oo", _view.TextSnapshot.GetLineFromLineNumber(0).GetText());
-            Assert.AreEqual("f", reg.StringValue);
-        }
-
-        [Test, Description("Don't delete past the current line")]
-        public void DeleteCharacterBeforeCursor2()
-        {
-            Create("foo", "bar");
-            _view.Caret.MoveTo(_view.TextSnapshot.GetLineFromLineNumber(1).Start);
-            _operations.DeleteCharacterBeforeCursor(1, new Register('c'));
-            Assert.AreEqual("bar", _view.TextSnapshot.GetLineFromLineNumber(1).GetText());
-            Assert.AreEqual("foo", _view.TextSnapshot.GetLineFromLineNumber(0).GetText());
-        }
-
-        [Test]
-        public void DeleteCharacterBeforeCursor3()
-        {
-            Create("foo", "bar");
-            _view.Caret.MoveTo(_view.TextSnapshot.GetLineFromLineNumber(0).Start.Add(2));
-            var reg = new Register('c');
-            _operations.DeleteCharacterBeforeCursor(2, reg);
-            Assert.AreEqual("o", _view.TextSnapshot.GetLineFromLineNumber(0).GetText());
-            Assert.AreEqual("fo", reg.StringValue);
-        }
-
-        [Test]
-        public void DeleteCharacterBeforeCursor4()
-        {
-            Create("foo");
-            _operations.DeleteCharacterBeforeCursor(2, new Register('c'));
-            Assert.AreEqual("foo", _view.TextSnapshot.GetLineFromLineNumber(0).GetText());
-        }
-        [Test]
-        public void ReplaceChar1()
-        {
-            Create("foo");
-            _operations.ReplaceChar(InputUtil.CharToKeyInput('b'), 1);
-            Assert.AreEqual("boo", _view.TextSnapshot.GetLineFromLineNumber(0).GetText());
-        }
-
-        [Test]
-        public void ReplaceChar2()
-        {
-            Create("foo");
-            _operations.ReplaceChar(InputUtil.CharToKeyInput('b'), 2);
-            Assert.AreEqual("bbo", _view.TextSnapshot.GetLineFromLineNumber(0).GetText());
-        }
-
-        [Test]
-        public void ReplaceChar3()
-        {
-            Create("foo");
-            _view.Caret.MoveTo(new SnapshotPoint(_view.TextSnapshot, 1));
-            _operations.ReplaceChar(InputUtil.KeyToKeyInput(Key.LineFeed), 1);
-            var tss = _view.TextSnapshot;
-            Assert.AreEqual(2, tss.LineCount);
-            Assert.AreEqual("f", tss.GetLineFromLineNumber(0).GetText());
-            Assert.AreEqual("o", tss.GetLineFromLineNumber(1).GetText());
-        }
-
-        [Test]
-        public void ReplaceChar4()
-        {
-            Create("food");
-            _view.Caret.MoveTo(new SnapshotPoint(_view.TextSnapshot, 1));
-            Assert.IsTrue(_operations.ReplaceChar(InputUtil.KeyToKeyInput(Key.Enter), 2));
-            var tss = _view.TextSnapshot;
-            Assert.AreEqual(2, tss.LineCount);
-            Assert.AreEqual("f", tss.GetLineFromLineNumber(0).GetText());
-            Assert.AreEqual("d", tss.GetLineFromLineNumber(1).GetText());
-        }
-
-        [Test]
-        public void ReplaceChar5()
-        {
-            Create("food");
-            var tss = _view.TextSnapshot;
-            Assert.IsFalse(_operations.ReplaceChar(InputUtil.CharToKeyInput('c'), 200));
-            Assert.AreSame(tss, _view.TextSnapshot);
-        }
-
-        [Test, Description("Edit should not cause the cursor to move")]
-        public void ReplaceChar6()
-        {
-            Create("foo");
-            Assert.IsTrue(_operations.ReplaceChar(InputUtil.CharToKeyInput('u'), 1));
-            Assert.AreEqual(0, _view.Caret.Position.BufferPosition.Position);
-        }
-
-        [Test]
-        public void YankLines1()
-        {
-            Create("foo", "bar");
-            var reg = new Register('c');
-            _operations.YankLines(1, reg);
-            Assert.AreEqual("foo" + Environment.NewLine, reg.StringValue);
-            Assert.AreEqual(OperationKind.LineWise, reg.Value.OperationKind);
-        }
-
-        [Test]
-        public void YankLines2()
-        {
-            Create("foo", "bar", "jazz");
-            var reg = new Register('c');
-            _operations.YankLines(2, reg);
-            var tss = _view.TextSnapshot;
-            var span = new SnapshotSpan(
-                tss.GetLineFromLineNumber(0).Start,
-                tss.GetLineFromLineNumber(1).EndIncludingLineBreak);
-            Assert.AreEqual(span.GetText(), reg.StringValue);
-            Assert.AreEqual(OperationKind.LineWise, reg.Value.OperationKind);
-        }
-
-        [Test]
-        public void PasteAfter1()
-        {
-            Create("foo bar");
-            _operations.PasteAfterCursor("hey", 1, OperationKind.CharacterWise, false);
-            Assert.AreEqual("fheyoo bar", _view.TextSnapshot.GetLineFromLineNumber(0).GetText());
-        }
-
-        [Test, Description("Paste at end of buffer shouldn't crash")]
-        public void PasteAfter2()
-        {
-            Create("foo", "bar");
-            _view.Caret.MoveTo(TssUtil.GetEndPoint(_view.TextSnapshot));
-            _operations.PasteAfterCursor("hello", 1, OperationKind.CharacterWise, false);
-            Assert.AreEqual("barhello", _view.TextSnapshot.GetLineFromLineNumber(1).GetText());
-        }
-
-        [Test]
-        public void PasteAfter3()
-        {
-            Create("foo", String.Empty);
-            _view.Caret.MoveTo(TssUtil.GetEndPoint(_view.TextSnapshot));
-            _operations.PasteAfterCursor("bar", 1, OperationKind.CharacterWise, false);
-            Assert.AreEqual("bar", _view.TextSnapshot.GetLineFromLineNumber(1).GetText());
-        }
-
-        [Test, Description("Pasting a linewise motion should occur on the next line")]
-        public void PasteAfter4()
-        {
-            Create("foo", "bar");
-            _view.Caret.MoveTo(new SnapshotPoint(_view.TextSnapshot, 0));
-            _operations.PasteAfterCursor("baz" + Environment.NewLine, 1, OperationKind.LineWise, moveCursorToEnd : false);
-            Assert.AreEqual("foo", _view.TextSnapshot.GetLineFromLineNumber(0).GetText());
-            Assert.AreEqual("baz", _view.TextSnapshot.GetLineFromLineNumber(1).GetText());
-        }
-
-        [Test, Description("Pasting a linewise motion should move the caret to the start of the next line")]
-        public void PasteAfter7()
-        {
-            Create("foo", "bar");
-            _view.Caret.MoveTo(new SnapshotPoint(_view.TextSnapshot, 0));
-            _operations.PasteAfterCursor("baz" + Environment.NewLine, 1, OperationKind.LineWise, false);
-            var pos = _view.Caret.Position.BufferPosition;
-            Assert.AreEqual(_view.TextSnapshot.GetLineFromLineNumber(1).Start, pos);
-        }
-
-        [Test]
-        public void PasteAfter8()
-        {
-            Create("foo");
-            _operations.PasteAfterCursor("hey",2, OperationKind.CharacterWise, false);
-            Assert.AreEqual("fheyheyoo", _view.TextSnapshot.GetLineFromLineNumber(0).GetText());
-        }
-
-        [Test]
-        public void PasteAfter9()
-        {
-            Create("foo");
-            _operations.PasteAfterCursor("hey", 1, OperationKind.CharacterWise, true);
-            Assert.AreEqual("fheyoo", _view.TextSnapshot.GetLineFromLineNumber(0).GetText());
-            Assert.AreEqual(4, _view.Caret.Position.BufferPosition.Position);
-        }
-
-        [Test]
-        public void PasteAfter10()
-        {
-            Create("foo", "bar");
-            _view.Caret.MoveTo(_view.TextSnapshot.GetLineFromLineNumber(0).End);
-            _operations.PasteAfterCursor("hey", 1, OperationKind.CharacterWise, true);
-            Assert.AreEqual("foohey", _view.TextSnapshot.GetLineFromLineNumber(0).GetText());
-        }
-
-        [Test]
-        public void PasteBefore1()
-        {
-            Create("foo");
-            _operations.PasteBeforeCursor("hey", 1, false);
-            Assert.AreEqual("heyfoo", _view.TextSnapshot.GetLineFromLineNumber(0).GetText());
-        }
-
-        [Test]
-        public void PasteBefore2()
-        {
-            Create("foo");
-            _operations.PasteBeforeCursor("hey", 2, false);
-            Assert.AreEqual("heyheyfoo", _view.TextSnapshot.GetLineFromLineNumber(0).GetText());
-        }
-
- 
-        [Test]
-        public void PasteBefore3()
-        {
-            Create("foo");
-            _operations.PasteBeforeCursor("hey", 1, true);
-            Assert.AreEqual("heyfoo", _view.TextSnapshot.GetLineFromLineNumber(0).GetText());
-            Assert.AreEqual(3, _view.Caret.Position.BufferPosition.Position);
-        }
-
-        [Test]
-        public void PasteBefore4()
-        {
-            Create("foo", "bar");
-            _view.Caret.MoveTo(_view.TextSnapshot.GetLineFromLineNumber(0).End);
-            _operations.PasteBeforeCursor("hey", 1, true);
-            Assert.AreEqual("foohey", _view.TextSnapshot.GetLineFromLineNumber(0).GetText());
-        }
-
-        [Test]
-        public void InsertLiveAbove1()
-        {
-            Create("foo");
-            _operations.InsertLineAbove();
-            var point = _view.Caret.Position.VirtualBufferPosition;
-            Assert.IsFalse(point.IsInVirtualSpace);
-            Assert.AreEqual(0, point.Position.Position);
-        }
-
-        [Test]
-        public void InsertLineAbove2()
-        {
-            Create("foo", "bar");
-            _view.Caret.MoveTo(_view.TextSnapshot.GetLineFromLineNumber(1).Start);
-            _operations.InsertLineAbove();
-            var point = _view.Caret.Position.BufferPosition;
-            Assert.AreEqual(1, point.GetContainingLine().LineNumber);
-            Assert.AreEqual(String.Empty, point.GetContainingLine().GetText());
-        }
-
-        [Test]
-        public void InsertLineBelow()
-        {
-            Create("foo", "bar", "baz");
-            var newLine = _operations.InsertLineBelow();
-            Assert.AreEqual(1, newLine.LineNumber);
-            Assert.AreEqual(String.Empty, newLine.GetText());
-
-        }
-
-        [Test, Description("New line at end of buffer")]
-        public void InsertLineBelow2()
-        {
-            Create("foo", "bar");
-            _view.Caret.MoveTo(_view.TextSnapshot.GetLineFromLineNumber(_view.TextSnapshot.LineCount - 1).Start);
-            var newLine = _operations.InsertLineBelow();
-            Assert.IsTrue(String.IsNullOrEmpty(newLine.GetText()));
-        }
-
-        [Test, Description("Make sure the new is actually a newline")]
-        public void InsertLineBelow3()
-        {
-            Create("foo");
-            var newLine = _operations.InsertLineBelow();
-            Assert.AreEqual(Environment.NewLine, _view.TextBuffer.CurrentSnapshot.GetLineFromLineNumber(0).GetLineBreakText());
-            Assert.AreEqual(String.Empty, _view.TextBuffer.CurrentSnapshot.GetLineFromLineNumber(1).GetLineBreakText());
-        }
-
-        [Test, Description("Make sure line inserted in the middle has correct text")]
-        public void InsertLineBelow4()
-        {
-            Create("foo", "bar");
-            _operations.InsertLineBelow();
-            var count = _view.TextSnapshot.LineCount;
-            foreach (var line in _view.TextSnapshot.Lines.Take(count - 1))
-            {
-                Assert.AreEqual(Environment.NewLine, line.GetLineBreakText());
-            }
-        }
-
-        [Test]
-        public void InsertLineBelow5()
-        {
-            Create("foo bar", "baz");
-            _operations.InsertLineBelow();
-            var buffer = _view.TextBuffer;
-            var line = buffer.CurrentSnapshot.GetLineFromLineNumber(0);
-            Assert.AreEqual(Environment.NewLine, line.GetLineBreakText());
-            Assert.AreEqual(2, line.LineBreakLength);
-            Assert.AreEqual("foo bar", line.GetText());
-            Assert.AreEqual("foo bar" + Environment.NewLine, line.GetTextIncludingLineBreak());
-
-            line = buffer.CurrentSnapshot.GetLineFromLineNumber(1);
-            Assert.AreEqual(Environment.NewLine, line.GetLineBreakText());
-            Assert.AreEqual(2, line.LineBreakLength);
-            Assert.AreEqual(String.Empty, line.GetText());
-            Assert.AreEqual(String.Empty + Environment.NewLine, line.GetTextIncludingLineBreak());
-
-            line = buffer.CurrentSnapshot.GetLineFromLineNumber(2);
-            Assert.AreEqual(String.Empty, line.GetLineBreakText());
-            Assert.AreEqual(0, line.LineBreakLength);
-            Assert.AreEqual("baz", line.GetText());
-            Assert.AreEqual("baz", line.GetTextIncludingLineBreak());
-        }
-
-        [Test]
-<<<<<<< HEAD
-        public void ScrollUp1()
-        {
-            Create("foo", "bar");
-            _view.Caret.MoveTo(_view.TextSnapshot.GetLineFromLineNumber(1).End);
-            _operations.Scroll(ScrollDirection.Up, 1);
-            Assert.AreEqual(0, _view.Caret.Position.BufferPosition.GetContainingLine().LineNumber);
-        }
-
-        [Test, Description("Don't break at line 0")]
-        public void ScrollUp2()
-        {
-            Create("foo", "bar");
-            _view.Caret.MoveTo(_view.TextSnapshot.GetLineFromLineNumber(0).End);
-            _operations.Scroll(ScrollDirection.Up, 1);
-            Assert.AreEqual(0, _view.Caret.Position.BufferPosition.GetContainingLine().LineNumber);
-        }
-
-        [Test]
-        public void ScrollDown1()
-        {
-            Create("foo", "bar");
-            _view.Caret.MoveTo(_view.TextSnapshot.GetLineFromLineNumber(0).End);
-            _operations.Scroll(ScrollDirection.Down, 1);
-            Assert.AreEqual(1, _view.Caret.Position.BufferPosition.GetContainingLine().LineNumber);
-=======
-        public void DeleteLines1()
-        {
-            Create("foo", "bar", "baz");
-            var tss = _view.TextSnapshot;
-            var reg =new Register('c');
-            _operations.DeleteLines(2, reg);
-            Assert.AreEqual(tss.GetLineSpan(0, 1).GetText(), reg.StringValue);
-            Assert.AreEqual(1, _view.TextSnapshot.LineCount);
-            Assert.AreEqual(OperationKind.LineWise, reg.Value.OperationKind);
-        }
-
-        [Test]
-        public void DeleteLines2()
-        {
-            Create("foo", "bar", "baz", "jaz");
-            var tss = _view.TextSnapshot;
-            _view.Caret.MoveTo(tss.GetLineFromLineNumber(1).Start);
-            var reg =new Register('c');
-            _operations.DeleteLines(2, reg);
-            Assert.AreEqual(tss.GetLineSpan(1, 2).GetText(), reg.StringValue);
-            Assert.AreEqual(OperationKind.LineWise, reg.Value.OperationKind);
-        }
-
-        [Test]
-        public void DeleteLines3()
-        {
-            Create("foo", "bar", "baz", "jaz");
-            var tss = _view.TextSnapshot;
-            _view.Caret.MoveTo(tss.GetLineFromLineNumber(1).Start);
-            var reg =new Register('c');
-            _operations.DeleteLines(3000, reg);
-            Assert.AreEqual(tss.GetLineSpan(1, tss.LineCount-1).GetText(), reg.StringValue);
-            Assert.AreEqual(OperationKind.LineWise, reg.Value.OperationKind);
-        }
-
-        [Test]
-        public void DeleteLinesFromCursor1()
-        {
-            Create("foo", "bar", "baz", "jaz");
-            var tss = _view.TextSnapshot;
-            var reg = new Register('c');
-            _operations.DeleteLinesFromCursor(1, reg);
-            Assert.AreEqual(String.Empty, _view.TextSnapshot.GetLineFromLineNumber(0).GetText());
-            Assert.AreEqual("foo", reg.StringValue);
-            Assert.AreEqual(OperationKind.CharacterWise, reg.Value.OperationKind);
-        }
-
-        [Test]
-        public void DeleteLinesFromCursor2()
-        {
-            Create("foo", "bar", "baz", "jaz");
-            var tss = _view.TextSnapshot;
-            var reg = new Register('c');
-            _operations.DeleteLinesFromCursor(2, reg);
-            Assert.AreEqual(String.Empty, _view.TextSnapshot.GetLineFromLineNumber(0).GetText());
-            Assert.AreEqual("foo" + Environment.NewLine + "bar", reg.StringValue);
-            Assert.AreEqual(OperationKind.CharacterWise, reg.Value.OperationKind);
-        }
-
-        [Test]
-        public void DeleteLinesFromCursor3()
-        {
-            Create("foo", "bar", "baz", "jaz");
-            var tss = _view.TextSnapshot;
-            _view.MoveCaretTo(1);
-            var reg = new Register('c');
-            _operations.DeleteLinesFromCursor(2, reg);
-            Assert.AreEqual("f", _view.TextSnapshot.GetLineFromLineNumber(0).GetText());
-            Assert.AreEqual("oo" + Environment.NewLine + "bar", reg.StringValue);
-            Assert.AreEqual(OperationKind.CharacterWise, reg.Value.OperationKind);
->>>>>>> 360172ca
-        }
-
-    }
-}
+﻿using System;
+using System.Collections.Generic;
+using System.Linq;
+using System.Text;
+using NUnit.Framework;
+using Vim.Modes.Normal;
+using VimCoreTest.Utils;
+using Moq;
+using Vim;
+using Microsoft.FSharp.Core;
+using Microsoft.VisualStudio.Text.Editor;
+using Microsoft.VisualStudio.Text.Operations;
+using Microsoft.VisualStudio.Text;
+using System.Windows.Input;
+
+namespace VimCoreTest
+{
+    [TestFixture]
+    public class Normal_DefaultOperationsTests
+    {
+        private IOperations _operations;
+        private DefaultOperations _operationsRaw;
+        private ITextView _view;
+        private Mock<IVimHost> _host;
+
+        private void Create(params string[] lines)
+        {
+            Create(null, lines);
+        }
+
+        private void Create(IEditorOperations editorOpts, params string[] lines)
+        {
+            _host = new Mock<IVimHost>(MockBehavior.Strict);
+            if (editorOpts == null)
+            {
+                var tuple = EditorUtil.CreateViewAndOperations(lines);
+                _operationsRaw = new DefaultOperations(tuple.Item1, tuple.Item2, _host.Object, VimSettingsUtil.CreateDefault);
+            }
+            else
+            {
+                var view = EditorUtil.CreateView(lines);
+                _operationsRaw = new DefaultOperations(view, editorOpts, _host.Object, VimSettingsUtil.CreateDefault);
+            }
+
+            _operations = _operationsRaw;
+            _view = _operations.TextView;
+        }
+
+        [Test]
+        public void DeleteCharacterAtCursor1()
+        {
+            Create("foo", "bar");
+            var reg = new Register('c');
+            _operations.DeleteCharacterAtCursor(1, reg);
+            Assert.AreEqual("oo", _view.TextSnapshot.GetLineFromLineNumber(0).GetText());
+            Assert.AreEqual("f", reg.StringValue);
+        }
+
+        [Test]
+        public void DeleteCharacterAtCursor2()
+        {
+            Create("foo", "bar");
+            var reg = new Register('c');
+            _operations.DeleteCharacterAtCursor(1, reg);
+            Assert.AreEqual("oo", _view.TextSnapshot.GetLineFromLineNumber(0).GetText());
+            Assert.AreEqual("f", reg.StringValue);
+            Assert.AreEqual(OperationKind.CharacterWise, reg.Value.OperationKind);
+        }
+
+        [Test]
+        public void DeleteCharacterAtCursor3()
+        {
+            Create("foo", "bar");
+            var reg = new Register('c');
+            _operations.DeleteCharacterAtCursor(2, reg);
+            Assert.AreEqual("o", _view.TextSnapshot.GetLineFromLineNumber(0).GetText());
+            Assert.AreEqual("fo", reg.StringValue);
+            Assert.AreEqual(OperationKind.CharacterWise, reg.Value.OperationKind);
+        }
+        [Test]
+        public void DeleteCharacterBeforeCursor1()
+        {
+            Create("foo");
+            _view.Caret.MoveTo(new SnapshotPoint(_view.TextSnapshot, 1));
+            var reg = new Register('c');
+            _operations.DeleteCharacterBeforeCursor(1, reg);
+            Assert.AreEqual("oo", _view.TextSnapshot.GetLineFromLineNumber(0).GetText());
+            Assert.AreEqual("f", reg.StringValue);
+        }
+
+        [Test, Description("Don't delete past the current line")]
+        public void DeleteCharacterBeforeCursor2()
+        {
+            Create("foo", "bar");
+            _view.Caret.MoveTo(_view.TextSnapshot.GetLineFromLineNumber(1).Start);
+            _operations.DeleteCharacterBeforeCursor(1, new Register('c'));
+            Assert.AreEqual("bar", _view.TextSnapshot.GetLineFromLineNumber(1).GetText());
+            Assert.AreEqual("foo", _view.TextSnapshot.GetLineFromLineNumber(0).GetText());
+        }
+
+        [Test]
+        public void DeleteCharacterBeforeCursor3()
+        {
+            Create("foo", "bar");
+            _view.Caret.MoveTo(_view.TextSnapshot.GetLineFromLineNumber(0).Start.Add(2));
+            var reg = new Register('c');
+            _operations.DeleteCharacterBeforeCursor(2, reg);
+            Assert.AreEqual("o", _view.TextSnapshot.GetLineFromLineNumber(0).GetText());
+            Assert.AreEqual("fo", reg.StringValue);
+        }
+
+        [Test]
+        public void DeleteCharacterBeforeCursor4()
+        {
+            Create("foo");
+            _operations.DeleteCharacterBeforeCursor(2, new Register('c'));
+            Assert.AreEqual("foo", _view.TextSnapshot.GetLineFromLineNumber(0).GetText());
+        }
+        [Test]
+        public void ReplaceChar1()
+        {
+            Create("foo");
+            _operations.ReplaceChar(InputUtil.CharToKeyInput('b'), 1);
+            Assert.AreEqual("boo", _view.TextSnapshot.GetLineFromLineNumber(0).GetText());
+        }
+
+        [Test]
+        public void ReplaceChar2()
+        {
+            Create("foo");
+            _operations.ReplaceChar(InputUtil.CharToKeyInput('b'), 2);
+            Assert.AreEqual("bbo", _view.TextSnapshot.GetLineFromLineNumber(0).GetText());
+        }
+
+        [Test]
+        public void ReplaceChar3()
+        {
+            Create("foo");
+            _view.Caret.MoveTo(new SnapshotPoint(_view.TextSnapshot, 1));
+            _operations.ReplaceChar(InputUtil.KeyToKeyInput(Key.LineFeed), 1);
+            var tss = _view.TextSnapshot;
+            Assert.AreEqual(2, tss.LineCount);
+            Assert.AreEqual("f", tss.GetLineFromLineNumber(0).GetText());
+            Assert.AreEqual("o", tss.GetLineFromLineNumber(1).GetText());
+        }
+
+        [Test]
+        public void ReplaceChar4()
+        {
+            Create("food");
+            _view.Caret.MoveTo(new SnapshotPoint(_view.TextSnapshot, 1));
+            Assert.IsTrue(_operations.ReplaceChar(InputUtil.KeyToKeyInput(Key.Enter), 2));
+            var tss = _view.TextSnapshot;
+            Assert.AreEqual(2, tss.LineCount);
+            Assert.AreEqual("f", tss.GetLineFromLineNumber(0).GetText());
+            Assert.AreEqual("d", tss.GetLineFromLineNumber(1).GetText());
+        }
+
+        [Test]
+        public void ReplaceChar5()
+        {
+            Create("food");
+            var tss = _view.TextSnapshot;
+            Assert.IsFalse(_operations.ReplaceChar(InputUtil.CharToKeyInput('c'), 200));
+            Assert.AreSame(tss, _view.TextSnapshot);
+        }
+
+        [Test, Description("Edit should not cause the cursor to move")]
+        public void ReplaceChar6()
+        {
+            Create("foo");
+            Assert.IsTrue(_operations.ReplaceChar(InputUtil.CharToKeyInput('u'), 1));
+            Assert.AreEqual(0, _view.Caret.Position.BufferPosition.Position);
+        }
+
+        [Test]
+        public void YankLines1()
+        {
+            Create("foo", "bar");
+            var reg = new Register('c');
+            _operations.YankLines(1, reg);
+            Assert.AreEqual("foo" + Environment.NewLine, reg.StringValue);
+            Assert.AreEqual(OperationKind.LineWise, reg.Value.OperationKind);
+        }
+
+        [Test]
+        public void YankLines2()
+        {
+            Create("foo", "bar", "jazz");
+            var reg = new Register('c');
+            _operations.YankLines(2, reg);
+            var tss = _view.TextSnapshot;
+            var span = new SnapshotSpan(
+                tss.GetLineFromLineNumber(0).Start,
+                tss.GetLineFromLineNumber(1).EndIncludingLineBreak);
+            Assert.AreEqual(span.GetText(), reg.StringValue);
+            Assert.AreEqual(OperationKind.LineWise, reg.Value.OperationKind);
+        }
+
+        [Test]
+        public void PasteAfter1()
+        {
+            Create("foo bar");
+            _operations.PasteAfterCursor("hey", 1, OperationKind.CharacterWise, false);
+            Assert.AreEqual("fheyoo bar", _view.TextSnapshot.GetLineFromLineNumber(0).GetText());
+        }
+
+        [Test, Description("Paste at end of buffer shouldn't crash")]
+        public void PasteAfter2()
+        {
+            Create("foo", "bar");
+            _view.Caret.MoveTo(TssUtil.GetEndPoint(_view.TextSnapshot));
+            _operations.PasteAfterCursor("hello", 1, OperationKind.CharacterWise, false);
+            Assert.AreEqual("barhello", _view.TextSnapshot.GetLineFromLineNumber(1).GetText());
+        }
+
+        [Test]
+        public void PasteAfter3()
+        {
+            Create("foo", String.Empty);
+            _view.Caret.MoveTo(TssUtil.GetEndPoint(_view.TextSnapshot));
+            _operations.PasteAfterCursor("bar", 1, OperationKind.CharacterWise, false);
+            Assert.AreEqual("bar", _view.TextSnapshot.GetLineFromLineNumber(1).GetText());
+        }
+
+        [Test, Description("Pasting a linewise motion should occur on the next line")]
+        public void PasteAfter4()
+        {
+            Create("foo", "bar");
+            _view.Caret.MoveTo(new SnapshotPoint(_view.TextSnapshot, 0));
+            _operations.PasteAfterCursor("baz" + Environment.NewLine, 1, OperationKind.LineWise, moveCursorToEnd : false);
+            Assert.AreEqual("foo", _view.TextSnapshot.GetLineFromLineNumber(0).GetText());
+            Assert.AreEqual("baz", _view.TextSnapshot.GetLineFromLineNumber(1).GetText());
+        }
+
+        [Test, Description("Pasting a linewise motion should move the caret to the start of the next line")]
+        public void PasteAfter7()
+        {
+            Create("foo", "bar");
+            _view.Caret.MoveTo(new SnapshotPoint(_view.TextSnapshot, 0));
+            _operations.PasteAfterCursor("baz" + Environment.NewLine, 1, OperationKind.LineWise, false);
+            var pos = _view.Caret.Position.BufferPosition;
+            Assert.AreEqual(_view.TextSnapshot.GetLineFromLineNumber(1).Start, pos);
+        }
+
+        [Test]
+        public void PasteAfter8()
+        {
+            Create("foo");
+            _operations.PasteAfterCursor("hey",2, OperationKind.CharacterWise, false);
+            Assert.AreEqual("fheyheyoo", _view.TextSnapshot.GetLineFromLineNumber(0).GetText());
+        }
+
+        [Test]
+        public void PasteAfter9()
+        {
+            Create("foo");
+            _operations.PasteAfterCursor("hey", 1, OperationKind.CharacterWise, true);
+            Assert.AreEqual("fheyoo", _view.TextSnapshot.GetLineFromLineNumber(0).GetText());
+            Assert.AreEqual(4, _view.Caret.Position.BufferPosition.Position);
+        }
+
+        [Test]
+        public void PasteAfter10()
+        {
+            Create("foo", "bar");
+            _view.Caret.MoveTo(_view.TextSnapshot.GetLineFromLineNumber(0).End);
+            _operations.PasteAfterCursor("hey", 1, OperationKind.CharacterWise, true);
+            Assert.AreEqual("foohey", _view.TextSnapshot.GetLineFromLineNumber(0).GetText());
+        }
+
+        [Test]
+        public void PasteBefore1()
+        {
+            Create("foo");
+            _operations.PasteBeforeCursor("hey", 1, false);
+            Assert.AreEqual("heyfoo", _view.TextSnapshot.GetLineFromLineNumber(0).GetText());
+        }
+
+        [Test]
+        public void PasteBefore2()
+        {
+            Create("foo");
+            _operations.PasteBeforeCursor("hey", 2, false);
+            Assert.AreEqual("heyheyfoo", _view.TextSnapshot.GetLineFromLineNumber(0).GetText());
+        }
+
+ 
+        [Test]
+        public void PasteBefore3()
+        {
+            Create("foo");
+            _operations.PasteBeforeCursor("hey", 1, true);
+            Assert.AreEqual("heyfoo", _view.TextSnapshot.GetLineFromLineNumber(0).GetText());
+            Assert.AreEqual(3, _view.Caret.Position.BufferPosition.Position);
+        }
+
+        [Test]
+        public void PasteBefore4()
+        {
+            Create("foo", "bar");
+            _view.Caret.MoveTo(_view.TextSnapshot.GetLineFromLineNumber(0).End);
+            _operations.PasteBeforeCursor("hey", 1, true);
+            Assert.AreEqual("foohey", _view.TextSnapshot.GetLineFromLineNumber(0).GetText());
+        }
+
+        [Test]
+        public void InsertLiveAbove1()
+        {
+            Create("foo");
+            _operations.InsertLineAbove();
+            var point = _view.Caret.Position.VirtualBufferPosition;
+            Assert.IsFalse(point.IsInVirtualSpace);
+            Assert.AreEqual(0, point.Position.Position);
+        }
+
+        [Test]
+        public void InsertLineAbove2()
+        {
+            Create("foo", "bar");
+            _view.Caret.MoveTo(_view.TextSnapshot.GetLineFromLineNumber(1).Start);
+            _operations.InsertLineAbove();
+            var point = _view.Caret.Position.BufferPosition;
+            Assert.AreEqual(1, point.GetContainingLine().LineNumber);
+            Assert.AreEqual(String.Empty, point.GetContainingLine().GetText());
+        }
+
+        [Test]
+        public void InsertLineBelow()
+        {
+            Create("foo", "bar", "baz");
+            var newLine = _operations.InsertLineBelow();
+            Assert.AreEqual(1, newLine.LineNumber);
+            Assert.AreEqual(String.Empty, newLine.GetText());
+
+        }
+
+        [Test, Description("New line at end of buffer")]
+        public void InsertLineBelow2()
+        {
+            Create("foo", "bar");
+            _view.Caret.MoveTo(_view.TextSnapshot.GetLineFromLineNumber(_view.TextSnapshot.LineCount - 1).Start);
+            var newLine = _operations.InsertLineBelow();
+            Assert.IsTrue(String.IsNullOrEmpty(newLine.GetText()));
+        }
+
+        [Test, Description("Make sure the new is actually a newline")]
+        public void InsertLineBelow3()
+        {
+            Create("foo");
+            var newLine = _operations.InsertLineBelow();
+            Assert.AreEqual(Environment.NewLine, _view.TextBuffer.CurrentSnapshot.GetLineFromLineNumber(0).GetLineBreakText());
+            Assert.AreEqual(String.Empty, _view.TextBuffer.CurrentSnapshot.GetLineFromLineNumber(1).GetLineBreakText());
+        }
+
+        [Test, Description("Make sure line inserted in the middle has correct text")]
+        public void InsertLineBelow4()
+        {
+            Create("foo", "bar");
+            _operations.InsertLineBelow();
+            var count = _view.TextSnapshot.LineCount;
+            foreach (var line in _view.TextSnapshot.Lines.Take(count - 1))
+            {
+                Assert.AreEqual(Environment.NewLine, line.GetLineBreakText());
+            }
+        }
+
+        [Test]
+        public void InsertLineBelow5()
+        {
+            Create("foo bar", "baz");
+            _operations.InsertLineBelow();
+            var buffer = _view.TextBuffer;
+            var line = buffer.CurrentSnapshot.GetLineFromLineNumber(0);
+            Assert.AreEqual(Environment.NewLine, line.GetLineBreakText());
+            Assert.AreEqual(2, line.LineBreakLength);
+            Assert.AreEqual("foo bar", line.GetText());
+            Assert.AreEqual("foo bar" + Environment.NewLine, line.GetTextIncludingLineBreak());
+
+            line = buffer.CurrentSnapshot.GetLineFromLineNumber(1);
+            Assert.AreEqual(Environment.NewLine, line.GetLineBreakText());
+            Assert.AreEqual(2, line.LineBreakLength);
+            Assert.AreEqual(String.Empty, line.GetText());
+            Assert.AreEqual(String.Empty + Environment.NewLine, line.GetTextIncludingLineBreak());
+
+            line = buffer.CurrentSnapshot.GetLineFromLineNumber(2);
+            Assert.AreEqual(String.Empty, line.GetLineBreakText());
+            Assert.AreEqual(0, line.LineBreakLength);
+            Assert.AreEqual("baz", line.GetText());
+            Assert.AreEqual("baz", line.GetTextIncludingLineBreak());
+        }
+
+        [Test]
+        public void ScrollUp1()
+        {
+            Create("foo", "bar");
+            _view.Caret.MoveTo(_view.TextSnapshot.GetLineFromLineNumber(1).End);
+            _operations.Scroll(ScrollDirection.Up, 1);
+            Assert.AreEqual(0, _view.Caret.Position.BufferPosition.GetContainingLine().LineNumber);
+        }
+
+        [Test, Description("Don't break at line 0")]
+        public void ScrollUp2()
+        {
+            Create("foo", "bar");
+            _view.Caret.MoveTo(_view.TextSnapshot.GetLineFromLineNumber(0).End);
+            _operations.Scroll(ScrollDirection.Up, 1);
+            Assert.AreEqual(0, _view.Caret.Position.BufferPosition.GetContainingLine().LineNumber);
+        }
+
+        [Test]
+        public void ScrollDown1()
+        {
+            Create("foo", "bar");
+            _view.Caret.MoveTo(_view.TextSnapshot.GetLineFromLineNumber(0).End);
+            _operations.Scroll(ScrollDirection.Down, 1);
+            Assert.AreEqual(1, _view.Caret.Position.BufferPosition.GetContainingLine().LineNumber);
+        }
+
+        [Test]
+        public void DeleteLines1()
+        {
+            Create("foo", "bar", "baz");
+            var tss = _view.TextSnapshot;
+            var reg =new Register('c');
+            _operations.DeleteLines(2, reg);
+            Assert.AreEqual(tss.GetLineSpan(0, 1).GetText(), reg.StringValue);
+            Assert.AreEqual(1, _view.TextSnapshot.LineCount);
+            Assert.AreEqual(OperationKind.LineWise, reg.Value.OperationKind);
+        }
+
+        [Test]
+        public void DeleteLines2()
+        {
+            Create("foo", "bar", "baz", "jaz");
+            var tss = _view.TextSnapshot;
+            _view.Caret.MoveTo(tss.GetLineFromLineNumber(1).Start);
+            var reg =new Register('c');
+            _operations.DeleteLines(2, reg);
+            Assert.AreEqual(tss.GetLineSpan(1, 2).GetText(), reg.StringValue);
+            Assert.AreEqual(OperationKind.LineWise, reg.Value.OperationKind);
+        }
+
+        [Test]
+        public void DeleteLines3()
+        {
+            Create("foo", "bar", "baz", "jaz");
+            var tss = _view.TextSnapshot;
+            _view.Caret.MoveTo(tss.GetLineFromLineNumber(1).Start);
+            var reg =new Register('c');
+            _operations.DeleteLines(3000, reg);
+            Assert.AreEqual(tss.GetLineSpan(1, tss.LineCount-1).GetText(), reg.StringValue);
+            Assert.AreEqual(OperationKind.LineWise, reg.Value.OperationKind);
+        }
+
+        [Test]
+        public void DeleteLinesFromCursor1()
+        {
+            Create("foo", "bar", "baz", "jaz");
+            var tss = _view.TextSnapshot;
+            var reg = new Register('c');
+            _operations.DeleteLinesFromCursor(1, reg);
+            Assert.AreEqual(String.Empty, _view.TextSnapshot.GetLineFromLineNumber(0).GetText());
+            Assert.AreEqual("foo", reg.StringValue);
+            Assert.AreEqual(OperationKind.CharacterWise, reg.Value.OperationKind);
+        }
+
+        [Test]
+        public void DeleteLinesFromCursor2()
+        {
+            Create("foo", "bar", "baz", "jaz");
+            var tss = _view.TextSnapshot;
+            var reg = new Register('c');
+            _operations.DeleteLinesFromCursor(2, reg);
+            Assert.AreEqual(String.Empty, _view.TextSnapshot.GetLineFromLineNumber(0).GetText());
+            Assert.AreEqual("foo" + Environment.NewLine + "bar", reg.StringValue);
+            Assert.AreEqual(OperationKind.CharacterWise, reg.Value.OperationKind);
+        }
+
+        [Test]
+        public void DeleteLinesFromCursor3()
+        {
+            Create("foo", "bar", "baz", "jaz");
+            var tss = _view.TextSnapshot;
+            _view.MoveCaretTo(1);
+            var reg = new Register('c');
+            _operations.DeleteLinesFromCursor(2, reg);
+            Assert.AreEqual("f", _view.TextSnapshot.GetLineFromLineNumber(0).GetText());
+            Assert.AreEqual("oo" + Environment.NewLine + "bar", reg.StringValue);
+            Assert.AreEqual(OperationKind.CharacterWise, reg.Value.OperationKind);
+        }
+
+    }
+}