--- conflicted
+++ resolved
@@ -1,349 +1,338 @@
-﻿using System;
-using System.Collections.Generic;
-using System.Linq;
-using System.Text;
-using NUnit.Framework;
-using Vim;
-using Vim.Modes.Command;
-using Microsoft.VisualStudio.Text.Editor;
-using VimCoreTest.Utils;
-using Microsoft.VisualStudio.Text;
-using System.Windows.Input;
-using Microsoft.VisualStudio.Text.Operations;
-using Moq;
-
-namespace VimCoreTest
-{
-    [TestFixture, RequiresSTA]
-    public class CommandModeTest
-    {
-        private IWpfTextView _view;
-        private IVimBufferData _bufferData;
-        private CommandMode _modeRaw;
-        private IMode _mode;
-        private FakeVimHost _host;
-        private IRegisterMap _map;
-        private Mock<IEditorOperations> _editOpts;
-        private Mock<IOperations> _operations;
-
-        public void Create(params string[] lines)
-        {
-            _view = Utils.EditorUtil.CreateView(lines);
-            _view.Caret.MoveTo(new SnapshotPoint(_view.TextSnapshot, 0));
-            _map = new RegisterMap();
-            _host = new FakeVimHost();
-            _editOpts = new Mock<IEditorOperations>(MockBehavior.Strict);
-            _operations = new Mock<IOperations>(MockBehavior.Strict);
-            _bufferData = MockObjectFactory.CreateVimBufferData(
-                _view,
-                "test",
-                _host,
-                MockObjectFactory.CreateVimData(_map).Object,
-                MockObjectFactory.CreateBlockCaret().Object,
-                _editOpts.Object);
-            _modeRaw = new Vim.Modes.Command.CommandMode(Tuple.Create<IVimBufferData, IOperations>(_bufferData, _operations.Object));
-            _mode = _modeRaw;
-            _mode.OnEnter();
-        }
-
-        private void ProcessWithEnter(string input)
-        {
-            _mode.Process(input);
-            _mode.Process(InputUtil.KeyToKeyInput(Key.Enter));
-        }
-
-        [Test, Description("Entering command mode should update the status")]
-        public void StatusOnColon1()
-        {
-            Create(String.Empty);
-            _mode.OnEnter();
-            Assert.AreEqual(":", _host.Status);
-        }
-
-        [Test, Description("When leaving command mode we should not clear the status because it will remove error messages")]
-        public void StatusOnLeave()
-        {
-            Create(String.Empty);
-            _host.Status = "foo";
-            _mode.OnLeave();
-            Assert.AreEqual("foo", _host.Status);
-        }
-
-        [Test]
-        public void StatusOnProcess()
-        {
-            Create("foo", "bar");
-            _host.Status = "foo";
-            _editOpts.Setup(x => x.GotoLine(It.IsAny<int>()));
-            _mode.Process("1");
-            _mode.Process(InputUtil.KeyToKeyInput(Key.Enter));
-            Assert.AreEqual(String.Empty, _host.Status);
-        }
-
-<<<<<<< HEAD
-        [Test, Description("Make sure we are clearing out the input list")]
-        public void StatusDoubleCommand1()
-        {
-            Create("foo", "bar");
-            _mode.Process("2");
-            _view.Caret.MoveTo(new SnapshotPoint(_view.TextSnapshot,0));
-            _mode.Process("2");
-            Assert.AreEqual(1, _view.Caret.Position.BufferPosition.GetContainingLine().LineNumber);
-=======
-        [Test, Description("Ensure multiple commands can be processed")]
-        public void DoubleCommand1()
-        {
-            Create("foo", "bar", "baz");
-            _editOpts.Setup(x => x.GotoLine(1)).Verifiable();
-            ProcessWithEnter("2");
-            _editOpts.Setup(x => x.GotoLine(2)).Verifiable();
-            ProcessWithEnter("3");
-            _editOpts.Verify();
->>>>>>> 20a0e0b5
-        }
-
-        [Test]
-        public void Jump1()
-        {
-            Create("foo", "bar", "baz");
-            var tss = _view.TextSnapshot;
-            var last = tss.LineCount - 1;
-            _editOpts.Setup(x => x.MoveToEndOfDocument(false)).Verifiable();
-            ProcessWithEnter("$");
-            _editOpts.Verify();
-        }
-
-        [Test]
-        public void Jump2()
-        {
-            Create("foo", "bar");
-            _editOpts.Setup(x => x.GotoLine(1)).Verifiable();
-            ProcessWithEnter("2");
-            _editOpts.Verify();
-        }
-
-        [Test]
-        public void Jump3()
-        {
-            Create("foo");
-            ProcessWithEnter("400");
-            Assert.IsTrue(!String.IsNullOrEmpty(_host.Status));
-        }
-
-        [Test]
-        public void Yank1()
-        {
-            Create("foo", "bar");
-            var tss = _view.TextSnapshot;
-            _operations.Setup(x => x.Yank(
-                tss.GetLineFromLineNumber(0).ExtentIncludingLineBreak,
-                MotionKind._unique_Exclusive,
-                OperationKind.LineWise,
-                _map.DefaultRegister))
-                .Verifiable();
-            ProcessWithEnter("y");
-            _operations.Verify();
-        }
-
-        [Test]
-        public void Yank2()
-        {
-            Create("foo", "bar", "baz");
-            var tss = _view.TextSnapshot;
-            var span = new SnapshotSpan(
-                tss.GetLineFromLineNumber(0).Start,
-                tss.GetLineFromLineNumber(1).EndIncludingLineBreak);
-            _operations.Setup(x => x.Yank(
-                span,
-                MotionKind._unique_Exclusive,
-                OperationKind.LineWise,
-                _map.DefaultRegister)).Verifiable();
-            ProcessWithEnter("1,2y");
-            _operations.Verify();
-        }
-
-        [Test]
-        public void Yank3()
-        {
-            Create("foo", "bar");
-            var line = _view.TextSnapshot.GetLineFromLineNumber(0);
-            _operations.Setup(x => x.Yank(
-                line.ExtentIncludingLineBreak,
-                MotionKind._unique_Exclusive,
-                OperationKind.LineWise,
-                _map.GetRegister('c'))).Verifiable();
-            ProcessWithEnter("y c");
-            _operations.Verify();
-        }
-
-        [Test]
-        public void Yank4()
-        {
-            Create("foo", "bar");
-            var tss = _view.TextSnapshot;
-            var span = new SnapshotSpan(
-                tss.GetLineFromLineNumber(0).Start,
-                tss.GetLineFromLineNumber(1).EndIncludingLineBreak);
-            _operations.Setup(x => x.Yank(span, MotionKind._unique_Exclusive, OperationKind.LineWise, _map.DefaultRegister)).Verifiable();
-            ProcessWithEnter("y 2");
-            _operations.Verify();
-        }
-
-        [Test]
-        public void Put1()
-        {
-            Create("foo", "bar");
-            _operations.Setup(x => x.Put("hey", It.IsAny<ITextSnapshotLine>(), true)).Verifiable();
-            _map.DefaultRegister.UpdateValue("hey");
-            ProcessWithEnter("put");
-            _operations.Verify();
-        }
-
-        [Test]
-        public void Put2()
-        {
-            Create("foo", "bar");
-            _operations.Setup(x => x.Put("hey", It.IsAny<ITextSnapshotLine>(), false)).Verifiable();
-            _map.DefaultRegister.UpdateValue("hey");
-            ProcessWithEnter("2put!");
-            _operations.Verify();
-        }
-
-        [Test]
-        public void ShiftLeft1()
-        {
-            Create("     foo", "bar", "baz");
-            _operations
-                .Setup(x => x.ShiftLeft(_view.TextSnapshot.GetLineFromLineNumber(0).ExtentIncludingLineBreak, 4))
-                .Returns<ITextSnapshot>(null)
-                .Verifiable();
-            ProcessWithEnter("<");
-            _operations.Verify();
-        }
-
-        [Test]
-        public void ShiftLeft2()
-        {
-            Create("     foo", "     bar", "baz");
-            var tss = _view.TextSnapshot;
-            var span = new SnapshotSpan(
-                tss.GetLineFromLineNumber(0).Start,
-                tss.GetLineFromLineNumber(1).EndIncludingLineBreak);
-            _operations
-                .Setup(x => x.ShiftLeft(span, 4))
-                .Returns<ITextSnapshot>(null)
-                .Verifiable();
-            ProcessWithEnter("1,2<");
-            _operations.Verify();
-        }
-
-        [Test]
-        public void ShiftLeft3()
-        {
-            Create("     foo", "     bar", "baz");
-            var tss = _view.TextSnapshot;
-            var span = new SnapshotSpan(
-                tss.GetLineFromLineNumber(0).Start,
-                tss.GetLineFromLineNumber(1).EndIncludingLineBreak);
-            _operations
-                .Setup(x => x.ShiftLeft(span, 4))
-                .Returns<ITextSnapshot>(null)
-                .Verifiable();
-            ProcessWithEnter("< 2");
-            _operations.Verify();
-        }
-
-        [Test]
-        public void ShiftRight1()
-        {
-            Create("foo", "bar", "baz");
-            _operations
-                .Setup(x => x.ShiftRight(_view.TextSnapshot.GetLineFromLineNumber(0).ExtentIncludingLineBreak, 4))
-                .Returns<ITextSnapshot>(null)
-                .Verifiable();
-            ProcessWithEnter(">");
-            _operations.Verify();
-        }
-
-        [Test]
-        public void ShiftRight2()
-        {
-            Create("foo", "bar", "baz");
-            var tss = _view.TextSnapshot;
-            var span = new SnapshotSpan(
-                tss.GetLineFromLineNumber(0).Start,
-                tss.GetLineFromLineNumber(1).EndIncludingLineBreak);
-            _operations
-                .Setup(x => x.ShiftRight(span, 4))
-                .Returns<ITextSnapshot>(null)
-                .Verifiable();
-            ProcessWithEnter("1,2>");
-            _operations.Verify();
-        }
-
-        [Test]
-        public void ShiftRight3()
-        {
-            Create("foo", "bar", "baz");
-            var tss = _view.TextSnapshot;
-            var span = new SnapshotSpan(
-                tss.GetLineFromLineNumber(0).Start,
-                tss.GetLineFromLineNumber(1).EndIncludingLineBreak);
-            _operations
-                .Setup(x => x.ShiftRight(span, 4))
-                .Returns<ITextSnapshot>(null)
-                .Verifiable();
-            ProcessWithEnter("> 2");
-            _operations.Verify();
-        }
-
-        [Test]
-        public void Delete1()
-        {
-            Create("foo", "bar");
-            _operations.Setup(x => x.DeleteSpan(
-                _view.TextSnapshot.GetLineFromLineNumber(0).ExtentIncludingLineBreak,
-                MotionKind._unique_Exclusive,
-                OperationKind.LineWise,
-                _map.DefaultRegister))
-                .Returns(It.IsAny<ITextSnapshot>())
-                .Verifiable();
-            ProcessWithEnter("del");
-            _operations.Verify();
-        }
-
-        [Test]
-        public void Delete2()
-        {
-            Create("foo", "bar", "baz");
-            var tss = _view.TextSnapshot;
-            var span = new SnapshotSpan(
-                tss.GetLineFromLineNumber(0).Start,
-                tss.GetLineFromLineNumber(1).EndIncludingLineBreak);
-            _operations.Setup(x => x.DeleteSpan(
-                span,
-                MotionKind._unique_Exclusive,
-                OperationKind.LineWise,
-                _map.DefaultRegister))
-                .Returns(It.IsAny<ITextSnapshot>())
-                .Verifiable();
-            ProcessWithEnter("dele 2");
-            _operations.Verify();
-        }
-
-        [Test]
-        public void Delete3()
-        {
-            Create("foo", "bar", "baz");
-            _operations.Setup(x => x.DeleteSpan(
-                _view.TextSnapshot.GetLineFromLineNumber(1).ExtentIncludingLineBreak,
-                MotionKind._unique_Exclusive,
-                OperationKind.LineWise,
-                _map.DefaultRegister))
-                .Returns(It.IsAny<ITextSnapshot>())
-                .Verifiable();
-            ProcessWithEnter("2del");
-            _operations.Verify();
-        }
-    }
-}
+﻿using System;
+using System.Collections.Generic;
+using System.Linq;
+using System.Text;
+using NUnit.Framework;
+using Vim;
+using Vim.Modes.Command;
+using Microsoft.VisualStudio.Text.Editor;
+using VimCoreTest.Utils;
+using Microsoft.VisualStudio.Text;
+using System.Windows.Input;
+using Microsoft.VisualStudio.Text.Operations;
+using Moq;
+
+namespace VimCoreTest
+{
+    [TestFixture, RequiresSTA]
+    public class CommandModeTest
+    {
+        private IWpfTextView _view;
+        private IVimBufferData _bufferData;
+        private CommandMode _modeRaw;
+        private IMode _mode;
+        private FakeVimHost _host;
+        private IRegisterMap _map;
+        private Mock<IEditorOperations> _editOpts;
+        private Mock<IOperations> _operations;
+
+        public void Create(params string[] lines)
+        {
+            _view = Utils.EditorUtil.CreateView(lines);
+            _view.Caret.MoveTo(new SnapshotPoint(_view.TextSnapshot, 0));
+            _map = new RegisterMap();
+            _host = new FakeVimHost();
+            _editOpts = new Mock<IEditorOperations>(MockBehavior.Strict);
+            _operations = new Mock<IOperations>(MockBehavior.Strict);
+            _bufferData = MockObjectFactory.CreateVimBufferData(
+                _view,
+                "test",
+                _host,
+                MockObjectFactory.CreateVimData(_map).Object,
+                MockObjectFactory.CreateBlockCaret().Object,
+                _editOpts.Object);
+            _modeRaw = new Vim.Modes.Command.CommandMode(Tuple.Create<IVimBufferData, IOperations>(_bufferData, _operations.Object));
+            _mode = _modeRaw;
+            _mode.OnEnter();
+        }
+
+        private void ProcessWithEnter(string input)
+        {
+            _mode.Process(input);
+            _mode.Process(InputUtil.KeyToKeyInput(Key.Enter));
+        }
+
+        [Test, Description("Entering command mode should update the status")]
+        public void StatusOnColon1()
+        {
+            Create(String.Empty);
+            _mode.OnEnter();
+            Assert.AreEqual(":", _host.Status);
+        }
+
+        [Test, Description("When leaving command mode we should not clear the status because it will remove error messages")]
+        public void StatusOnLeave()
+        {
+            Create(String.Empty);
+            _host.Status = "foo";
+            _mode.OnLeave();
+            Assert.AreEqual("foo", _host.Status);
+        }
+
+        [Test]
+        public void StatusOnProcess()
+        {
+            Create("foo", "bar");
+            _host.Status = "foo";
+            _editOpts.Setup(x => x.GotoLine(It.IsAny<int>()));
+            _mode.Process("1");
+            _mode.Process(InputUtil.KeyToKeyInput(Key.Enter));
+            Assert.AreEqual(String.Empty, _host.Status);
+        }
+
+        [Test, Description("Ensure multiple commands can be processed")]
+        public void DoubleCommand1()
+        {
+            Create("foo", "bar", "baz");
+            _editOpts.Setup(x => x.GotoLine(1)).Verifiable();
+            ProcessWithEnter("2");
+            _editOpts.Setup(x => x.GotoLine(2)).Verifiable();
+            ProcessWithEnter("3");
+            _editOpts.Verify();
+        }
+
+        [Test]
+        public void Jump1()
+        {
+            Create("foo", "bar", "baz");
+            var tss = _view.TextSnapshot;
+            var last = tss.LineCount - 1;
+            _editOpts.Setup(x => x.MoveToEndOfDocument(false)).Verifiable();
+            ProcessWithEnter("$");
+            _editOpts.Verify();
+        }
+
+        [Test]
+        public void Jump2()
+        {
+            Create("foo", "bar");
+            _editOpts.Setup(x => x.GotoLine(1)).Verifiable();
+            ProcessWithEnter("2");
+            _editOpts.Verify();
+        }
+
+        [Test]
+        public void Jump3()
+        {
+            Create("foo");
+            ProcessWithEnter("400");
+            Assert.IsTrue(!String.IsNullOrEmpty(_host.Status));
+        }
+
+        [Test]
+        public void Yank1()
+        {
+            Create("foo", "bar");
+            var tss = _view.TextSnapshot;
+            _operations.Setup(x => x.Yank(
+                tss.GetLineFromLineNumber(0).ExtentIncludingLineBreak,
+                MotionKind._unique_Exclusive,
+                OperationKind.LineWise,
+                _map.DefaultRegister))
+                .Verifiable();
+            ProcessWithEnter("y");
+            _operations.Verify();
+        }
+
+        [Test]
+        public void Yank2()
+        {
+            Create("foo", "bar", "baz");
+            var tss = _view.TextSnapshot;
+            var span = new SnapshotSpan(
+                tss.GetLineFromLineNumber(0).Start,
+                tss.GetLineFromLineNumber(1).EndIncludingLineBreak);
+            _operations.Setup(x => x.Yank(
+                span,
+                MotionKind._unique_Exclusive,
+                OperationKind.LineWise,
+                _map.DefaultRegister)).Verifiable();
+            ProcessWithEnter("1,2y");
+            _operations.Verify();
+        }
+
+        [Test]
+        public void Yank3()
+        {
+            Create("foo", "bar");
+            var line = _view.TextSnapshot.GetLineFromLineNumber(0);
+            _operations.Setup(x => x.Yank(
+                line.ExtentIncludingLineBreak,
+                MotionKind._unique_Exclusive,
+                OperationKind.LineWise,
+                _map.GetRegister('c'))).Verifiable();
+            ProcessWithEnter("y c");
+            _operations.Verify();
+        }
+
+        [Test]
+        public void Yank4()
+        {
+            Create("foo", "bar");
+            var tss = _view.TextSnapshot;
+            var span = new SnapshotSpan(
+                tss.GetLineFromLineNumber(0).Start,
+                tss.GetLineFromLineNumber(1).EndIncludingLineBreak);
+            _operations.Setup(x => x.Yank(span, MotionKind._unique_Exclusive, OperationKind.LineWise, _map.DefaultRegister)).Verifiable();
+            ProcessWithEnter("y 2");
+            _operations.Verify();
+        }
+
+        [Test]
+        public void Put1()
+        {
+            Create("foo", "bar");
+            _operations.Setup(x => x.Put("hey", It.IsAny<ITextSnapshotLine>(), true)).Verifiable();
+            _map.DefaultRegister.UpdateValue("hey");
+            ProcessWithEnter("put");
+            _operations.Verify();
+        }
+
+        [Test]
+        public void Put2()
+        {
+            Create("foo", "bar");
+            _operations.Setup(x => x.Put("hey", It.IsAny<ITextSnapshotLine>(), false)).Verifiable();
+            _map.DefaultRegister.UpdateValue("hey");
+            ProcessWithEnter("2put!");
+            _operations.Verify();
+        }
+
+        [Test]
+        public void ShiftLeft1()
+        {
+            Create("     foo", "bar", "baz");
+            _operations
+                .Setup(x => x.ShiftLeft(_view.TextSnapshot.GetLineFromLineNumber(0).ExtentIncludingLineBreak, 4))
+                .Returns<ITextSnapshot>(null)
+                .Verifiable();
+            ProcessWithEnter("<");
+            _operations.Verify();
+        }
+
+        [Test]
+        public void ShiftLeft2()
+        {
+            Create("     foo", "     bar", "baz");
+            var tss = _view.TextSnapshot;
+            var span = new SnapshotSpan(
+                tss.GetLineFromLineNumber(0).Start,
+                tss.GetLineFromLineNumber(1).EndIncludingLineBreak);
+            _operations
+                .Setup(x => x.ShiftLeft(span, 4))
+                .Returns<ITextSnapshot>(null)
+                .Verifiable();
+            ProcessWithEnter("1,2<");
+            _operations.Verify();
+        }
+
+        [Test]
+        public void ShiftLeft3()
+        {
+            Create("     foo", "     bar", "baz");
+            var tss = _view.TextSnapshot;
+            var span = new SnapshotSpan(
+                tss.GetLineFromLineNumber(0).Start,
+                tss.GetLineFromLineNumber(1).EndIncludingLineBreak);
+            _operations
+                .Setup(x => x.ShiftLeft(span, 4))
+                .Returns<ITextSnapshot>(null)
+                .Verifiable();
+            ProcessWithEnter("< 2");
+            _operations.Verify();
+        }
+
+        [Test]
+        public void ShiftRight1()
+        {
+            Create("foo", "bar", "baz");
+            _operations
+                .Setup(x => x.ShiftRight(_view.TextSnapshot.GetLineFromLineNumber(0).ExtentIncludingLineBreak, 4))
+                .Returns<ITextSnapshot>(null)
+                .Verifiable();
+            ProcessWithEnter(">");
+            _operations.Verify();
+        }
+
+        [Test]
+        public void ShiftRight2()
+        {
+            Create("foo", "bar", "baz");
+            var tss = _view.TextSnapshot;
+            var span = new SnapshotSpan(
+                tss.GetLineFromLineNumber(0).Start,
+                tss.GetLineFromLineNumber(1).EndIncludingLineBreak);
+            _operations
+                .Setup(x => x.ShiftRight(span, 4))
+                .Returns<ITextSnapshot>(null)
+                .Verifiable();
+            ProcessWithEnter("1,2>");
+            _operations.Verify();
+        }
+
+        [Test]
+        public void ShiftRight3()
+        {
+            Create("foo", "bar", "baz");
+            var tss = _view.TextSnapshot;
+            var span = new SnapshotSpan(
+                tss.GetLineFromLineNumber(0).Start,
+                tss.GetLineFromLineNumber(1).EndIncludingLineBreak);
+            _operations
+                .Setup(x => x.ShiftRight(span, 4))
+                .Returns<ITextSnapshot>(null)
+                .Verifiable();
+            ProcessWithEnter("> 2");
+            _operations.Verify();
+        }
+
+        [Test]
+        public void Delete1()
+        {
+            Create("foo", "bar");
+            _operations.Setup(x => x.DeleteSpan(
+                _view.TextSnapshot.GetLineFromLineNumber(0).ExtentIncludingLineBreak,
+                MotionKind._unique_Exclusive,
+                OperationKind.LineWise,
+                _map.DefaultRegister))
+                .Returns(It.IsAny<ITextSnapshot>())
+                .Verifiable();
+            ProcessWithEnter("del");
+            _operations.Verify();
+        }
+
+        [Test]
+        public void Delete2()
+        {
+            Create("foo", "bar", "baz");
+            var tss = _view.TextSnapshot;
+            var span = new SnapshotSpan(
+                tss.GetLineFromLineNumber(0).Start,
+                tss.GetLineFromLineNumber(1).EndIncludingLineBreak);
+            _operations.Setup(x => x.DeleteSpan(
+                span,
+                MotionKind._unique_Exclusive,
+                OperationKind.LineWise,
+                _map.DefaultRegister))
+                .Returns(It.IsAny<ITextSnapshot>())
+                .Verifiable();
+            ProcessWithEnter("dele 2");
+            _operations.Verify();
+        }
+
+        [Test]
+        public void Delete3()
+        {
+            Create("foo", "bar", "baz");
+            _operations.Setup(x => x.DeleteSpan(
+                _view.TextSnapshot.GetLineFromLineNumber(1).ExtentIncludingLineBreak,
+                MotionKind._unique_Exclusive,
+                OperationKind.LineWise,
+                _map.DefaultRegister))
+                .Returns(It.IsAny<ITextSnapshot>())
+                .Verifiable();
+            ProcessWithEnter("2del");
+            _operations.Verify();
+        }
+    }
+}