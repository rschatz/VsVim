﻿using System;
using System.Runtime.InteropServices;
using Microsoft.FSharp.Core;
using Microsoft.VisualStudio;
using Microsoft.VisualStudio.OLE.Interop;
using Microsoft.VisualStudio.TextManager.Interop;
using Vim;
using Vim.Extensions;

namespace VsVim
{
    internal struct OleCommandData
    {
        readonly internal uint CommandId;
        readonly internal uint CommandExecOpt;
        readonly internal IntPtr VariantIn;
        readonly internal IntPtr VariantOut;

        internal OleCommandData(VSConstants.VSStd2KCmdID id)
            : this((uint)id)
        {

        }

        internal OleCommandData(
            uint commandId,
            uint commandExecOpt = 0u)
        {
            CommandId = commandId;
            CommandExecOpt = commandExecOpt;
            VariantIn = IntPtr.Zero;
            VariantOut = IntPtr.Zero;
        }

        internal OleCommandData(
            uint commandId,
            uint commandExecOpt,
            IntPtr variantIn,
            IntPtr variantOut)
        {
            CommandId = commandId;
            CommandExecOpt = commandExecOpt;
            VariantIn = variantIn;
            VariantOut = variantOut;
        }

        public static OleCommandData Allocate(char c)
        {
            var variantIn = Marshal.AllocCoTaskMem(32); // size of(VARIANT), 16 may be enough
            Marshal.GetNativeVariantForObject(c, variantIn);
            return new OleCommandData(
                (uint)VSConstants.VSStd2KCmdID.TYPECHAR,
                0,
                variantIn,
                IntPtr.Zero);
        }

        public static void Release(ref OleCommandData oleCommandData)
        {
            if (oleCommandData.VariantIn != IntPtr.Zero)
            {
                NativeMethods.VariantClear(oleCommandData.VariantIn);
                Marshal.FreeCoTaskMem(oleCommandData.VariantIn);
            }

            if (oleCommandData.VariantOut != IntPtr.Zero)
            {
                NativeMethods.VariantClear(oleCommandData.VariantOut);
                Marshal.FreeCoTaskMem(oleCommandData.VariantOut);
            }

            oleCommandData = new OleCommandData();
        }
    }

    /// <summary>
    /// This class needs to intercept commands which the core VIM engine wants to process and call into the VIM engine 
    /// directly.  It needs to be very careful to not double use commands that will be processed by the KeyProcessor.  In 
    /// general it just needs to avoid processing text input
    /// </summary>
    internal sealed class VsCommandTarget : IOleCommandTarget
    {
        private enum CommandAction
        {
            Enable,
            Disable,
            PassOn
        }

        private readonly IVimBuffer _buffer;
        private readonly IVsAdapter _adapter;
        private readonly IDisplayWindowBroker _broker;
        private readonly IExternalEditorManager _externalEditManager;
        private IOleCommandTarget _nextTarget;

        internal FSharpOption<KeyInput> SwallowIfNextExecMatches { get; set; }

        private VsCommandTarget(
            IVimBuffer buffer,
            IVsAdapter adapter,
            IDisplayWindowBroker broker,
            IExternalEditorManager externalEditorManager)
        {
            _buffer = buffer;
            _adapter = adapter;
            _broker = broker;
            _externalEditManager = externalEditorManager;
        }

        /// <summary>
        /// Try and map a KeyInput to a single KeyInput value.  This will only succeed for KeyInput 
        /// values which have no mapping or map to a single KeyInput value
        /// </summary>
        private bool TryGetSingleMapping(KeyRemapMode mode, KeyInput original, out KeyInput mapped)
        {
            // If we're currently in the middle of a key mapping sequence we won't provide a KeyInput
            if (!_buffer.BufferedRemapKeyInputs.IsEmpty)
            {
                mapped = null;
                return false;
            }

            var result = _buffer.Vim.KeyMap.GetKeyMapping(
                KeyInputSet.NewOneKeyInput(original),
                mode);

            mapped = null;
            if (result.IsNeedsMoreInput || result.IsRecursive)
            {
                // No single mapping
                return false;
            }
            else if (result.IsMapped)
            {
                var set = ((KeyMappingResult.Mapped)result).Item;
                if (!set.IsOneKeyInput)
                {
                    return false;
                }

                mapped = set.FirstKeyInput.Value;
                return true;
            }
            else
            {
                // No mapping.  Use the original
                mapped = original;
                return true;
            }
        }

        /// <summary>
        /// Determine if the IInsertMode value should process the given KeyInput
        /// </summary>
        private bool CanProcessDirectly(IInsertMode mode, KeyInput keyInput)
        {
            // Don't let the mode directly process anything it considers text input.  We need this to go
            // through IOleCommandTarget in order to get InsertMode values.  
            if (mode.IsTextInput(keyInput))
            {
                return false;
            }

            var isAnyArrow =
                keyInput.Key == VimKey.Up ||
                keyInput.Key == VimKey.Down ||
                keyInput.Key == VimKey.Left ||
                keyInput.Key == VimKey.Right;

            // If this is any of the arrow keys and one of the help windows is active then don't 
            // let insert mode process the input.  We want the KeyInput to be routed to the windows
            // like Intellisense so navigation can occur
            if (isAnyArrow && (_broker.IsCompletionActive || _broker.IsQuickInfoActive || _broker.IsSignatureHelpActive || _broker.IsSmartTagSessionActive))
            {
                return false;
            }

            // Unfortunately there is no way to detect if the R# completion windows are active.  We have
            // to take the pessimistic view that they are not and just not handle the input
            if (isAnyArrow && _externalEditManager.IsResharperLoaded)
            {
                return false;
            }

            return true;
        }

        /// <summary>
        /// Try and process the KeyInput from the Exec method
        /// </summary>
        private bool TryExec(ref Guid commandGroup, ref OleCommandData oleCommandData, KeyInput keyInput)
        {
            if (!_buffer.CanProcess(keyInput))
            {
                // If the IVimBuffer can't process it then it doesn't matter
                return false;
            }

            // Next we need to determine if we can process this directly or not.  The only mode 
            // we actively intercept KeyInput for is InsertMode because we need to route it
            // through IOleCommandTarget to get Intellisense and many other features.
            var mode = _buffer.ModeKind == ModeKind.Insert
                ? _buffer.InsertMode
                : null;
            if (mode == null)
            {
                return _buffer.Process(keyInput).IsAnyHandled;
            }

            // Next we need to consider here are Key mappings.  The CanProcess and Process APIs 
            // will automatically map the KeyInput under the hood at the IVimBuffer level but
            // not at the individual IMode.  Have to manually map here and test against the 
            // mapped KeyInput
            KeyInput mapped;
            if (!TryGetSingleMapping(KeyRemapMode.Insert, keyInput, out mapped) || CanProcessDirectly(mode, mapped))
            {
                return _buffer.Process(keyInput).IsAnyHandled;
            }

            // At this point we've determined that we need to intercept this 
            return TryExecIntercepted(ref commandGroup, ref oleCommandData, keyInput, mapped);
        }

        /// <summary>
        /// Try and exec this KeyInput in an intercepted fashion
        /// </summary>
        private bool TryExecIntercepted(ref Guid commandGroup, ref OleCommandData oleCommandData, KeyInput originalKeyInput, KeyInput mappedKeyInput)
        {
            bool intercepted;
            bool result;
            Guid mappedCommandGroup;
            OleCommandData mappedOleCommandData;
            if (originalKeyInput == mappedKeyInput)
            {
                // No changes so just use the original OleCommandData
                result = VSConstants.S_OK == _nextTarget.Exec(
                    ref commandGroup,
                    oleCommandData.CommandId,
                    oleCommandData.CommandExecOpt,
                    oleCommandData.VariantIn,
                    oleCommandData.VariantOut);
                intercepted = true;
            }
            else if (OleCommandUtil.TryConvert(mappedKeyInput, out mappedCommandGroup, out mappedOleCommandData))
            {
                result = VSConstants.S_OK == _nextTarget.Exec(
                    ref mappedCommandGroup,
                    mappedOleCommandData.CommandId,
                    mappedOleCommandData.CommandExecOpt,
                    mappedOleCommandData.VariantIn,
                    mappedOleCommandData.VariantOut);
                intercepted = true;
                OleCommandData.Release(ref mappedOleCommandData);
            }
            else
            {
                // If we couldn't process it using intercepting mechanism then just go straight to the IVimBuffer
                // for processing.
                result = _buffer.Process(originalKeyInput).IsAnyHandled;
                intercepted = false;
            }

            if (intercepted)
            {
                // We processed the input and bypassed the IVimBuffer instance.  We need to tell IVimBuffer this
                // KeyInput was processed so it can track it for macro purposes.  Make sure to track the mapped
                // KeyInput value.  The SimulateProcessed method does not mapping
                _buffer.SimulateProcessed(mappedKeyInput);
            }

            return result;
        }

        /// <summary>
        /// Try and convert the Visual Studio command to it's equivalent KeyInput
        /// </summary>
        internal bool TryConvert(Guid commandGroup, uint commandId, IntPtr pvaIn, out KeyInput keyInput)
        {
            keyInput = null;

            EditCommand editCommand;
            if (!TryConvert(commandGroup, commandId, pvaIn, out editCommand))
            {
                return false;
            }

            if (!editCommand.HasKeyInput)
            {
                return false;
            }

            keyInput = editCommand.KeyInput;
            return true;
        }

        /// <summary>
        /// Try and convert the Visual Studio command to it's equivalent KeyInput
        /// </summary>
        internal bool TryConvert(Guid commandGroup, uint commandId, IntPtr pvaIn, out EditCommand editCommand)
        {
            editCommand = null;

            // Don't ever process a command when we are in an automation function.  Doing so will cause VsVim to 
            // intercept items like running Macros and certain wizard functionality
            if (_adapter.InAutomationFunction)
            {
                return false;
            }

            // Don't intercept commands while incremental search is active.  Don't want to interfere with it
            if (_adapter.IsIncrementalSearchActive(_buffer.TextView))
            {
                return false;
            }

            return OleCommandUtil.TryConvert(commandGroup, commandId, pvaIn, out editCommand);
        }

        int IOleCommandTarget.Exec(ref Guid commandGroup, uint commandId, uint commandExecOpt, IntPtr variantIn, IntPtr variantOut)
        {
            try
            {
                EditCommand editCommand;
                if (TryConvert(commandGroup, commandId, variantIn, out editCommand))
                {
                    if (editCommand.IsUndo)
                    {
                        _buffer.UndoRedoOperations.Undo(1);
                        return NativeMethods.S_OK;
                    }
                    else if (editCommand.IsRedo)
                    {
                        _buffer.UndoRedoOperations.Redo(1);
                        return NativeMethods.S_OK;
                    }
                    else if (editCommand.HasKeyInput)
                    {
                        var keyInput = editCommand.KeyInput;

                        // Swallow the input if it's been flagged by a previous QueryStatus
                        if (SwallowIfNextExecMatches.IsSome() && SwallowIfNextExecMatches.Value == keyInput)
                        {
                            return NativeMethods.S_OK;
                        }

                        var commandData = new OleCommandData(commandId, commandExecOpt, variantIn, variantOut);
                        if (TryExec(ref commandGroup, ref commandData, keyInput))
                        {
                            return NativeMethods.S_OK;
                        }
                    }
                }
            }
            finally
            {
                SwallowIfNextExecMatches = FSharpOption<KeyInput>.None;
            }

            return _nextTarget.Exec(commandGroup, commandId, commandExecOpt, variantIn, variantOut);
        }

        int IOleCommandTarget.QueryStatus(ref Guid pguidCmdGroup, uint cCmds, OLECMD[] prgCmds, IntPtr pCmdText)
        {
            EditCommand editCommand;
            if (1 == cCmds && TryConvert(pguidCmdGroup, prgCmds[0].cmdID, pCmdText, out editCommand))
            {
                var action = CommandAction.PassOn;
                if (editCommand.IsUndo || editCommand.IsRedo)
                {
                    action = CommandAction.Enable;
                }
                else if (editCommand.HasKeyInput && _buffer.CanProcess(editCommand.KeyInput))
                {
                    action = CommandAction.Enable;
                    if (_externalEditManager.IsResharperLoaded)
                    {
                        action = QueryStatusInResharper(editCommand.KeyInput) ?? CommandAction.Enable;
                    }
                }

                switch (action)
                {
                    case CommandAction.Enable:
                        prgCmds[0].cmdf = (uint)(OLECMDF.OLECMDF_ENABLED | OLECMDF.OLECMDF_SUPPORTED);
                        return NativeMethods.S_OK;
                    case CommandAction.Disable:
                        prgCmds[0].cmdf = 0;
                        return NativeMethods.S_OK;
                    case CommandAction.PassOn:
                        return _nextTarget.QueryStatus(pguidCmdGroup, cCmds, prgCmds, pCmdText);
                }
            }

            return _nextTarget.QueryStatus(pguidCmdGroup, cCmds, prgCmds, pCmdText);
        }

        /// <summary>
        /// With Resharper installed we need to special certain keys like Escape.  They need to 
        /// process it in order for them to dismiss their custom intellisense but their processing 
        /// will swallow the event and not propagate it to us.  So handle, return and account 
        /// for the double stroke in exec
        /// </summary>
        private CommandAction? QueryStatusInResharper(KeyInput keyInput)
        {
            CommandAction? action = null;
            if (_buffer.ModeKind == ModeKind.Insert && keyInput == KeyInputUtil.EscapeKey)
            {
                // Have to special case Escape here for insert mode.  R# is typically ahead of us on the IOleCommandTarget
                // chain.  If a completion window is open and we wait for Exec to run R# will be ahead of us and run
                // their Exec call.  This will lead to them closing the completion window and not calling back into
                // our exec leaving us in insert mode.
                action = CommandAction.Enable;
            }
            else if (_buffer.ModeKind == ModeKind.ExternalEdit && keyInput == KeyInputUtil.EscapeKey)
            {
                // Have to special case Escape here for external edit mode because we want escape to get us back to 
                // normal mode
                action = CommandAction.Enable;
            }
            else if (_adapter.InDebugMode && (keyInput == KeyInputUtil.EnterKey || keyInput.Key == VimKey.Back))
            {
                // In debug mode R# will intercept Enter and Back 
                action = CommandAction.Enable;
            }
            else if (keyInput == KeyInputUtil.EnterKey && _buffer.ModeKind != ModeKind.Insert && _buffer.ModeKind != ModeKind.Replace)
            {
                // R# will intercept the Enter key when we are in the middle of an XML doc comment presumable
                // to do some custom formatting.  If we're not insert mode we need to handle that here and 
                // suppress the command to keep them from running it
                action = CommandAction.Disable;
            }

<<<<<<< HEAD
            if (action.HasValue && _buffer.Process(keyInput).IsAnyHandled)
=======
            // Only process the KeyInput if we are enabling the value.  When the value is Enabled
            // we return Enabled from QueryStatus and Visual Studio will push the KeyInput back
            // through the event chain where either of the following will happen 
            //
            //  1. R# will handle the KeyInput
            //  2. R# will not handle it, it will get back to us and we will ignore it
            //
            // If the command is disabled though it will not go through IOleCommandTarget and instead will end 
            // up in the KeyProcessor code which will handle the value
            if (action.HasValue && action.Value == CommandAction.Enable && _buffer.Process(keyInput))
>>>>>>> 6f72a58f
            {
                SwallowIfNextExecMatches = FSharpOption.Create(keyInput);
            }

            return action;
        }

        internal static Result<VsCommandTarget> Create(
            IVimBuffer buffer,
            IVsTextView vsTextView,
            IVsAdapter adapter,
            IDisplayWindowBroker broker,
            IExternalEditorManager externalEditorManager)
        {
            var filter = new VsCommandTarget(buffer, adapter, broker, externalEditorManager);
            var hresult = vsTextView.AddCommandFilter(filter, out filter._nextTarget);
            return Result.CreateSuccessOrError(filter, hresult);
        }
    }
}
<|MERGE_RESOLUTION|>--- conflicted
+++ resolved
@@ -1,466 +1,462 @@
-﻿using System;
-using System.Runtime.InteropServices;
-using Microsoft.FSharp.Core;
-using Microsoft.VisualStudio;
-using Microsoft.VisualStudio.OLE.Interop;
-using Microsoft.VisualStudio.TextManager.Interop;
-using Vim;
-using Vim.Extensions;
-
-namespace VsVim
-{
-    internal struct OleCommandData
-    {
-        readonly internal uint CommandId;
-        readonly internal uint CommandExecOpt;
-        readonly internal IntPtr VariantIn;
-        readonly internal IntPtr VariantOut;
-
-        internal OleCommandData(VSConstants.VSStd2KCmdID id)
-            : this((uint)id)
-        {
-
-        }
-
-        internal OleCommandData(
-            uint commandId,
-            uint commandExecOpt = 0u)
-        {
-            CommandId = commandId;
-            CommandExecOpt = commandExecOpt;
-            VariantIn = IntPtr.Zero;
-            VariantOut = IntPtr.Zero;
-        }
-
-        internal OleCommandData(
-            uint commandId,
-            uint commandExecOpt,
-            IntPtr variantIn,
-            IntPtr variantOut)
-        {
-            CommandId = commandId;
-            CommandExecOpt = commandExecOpt;
-            VariantIn = variantIn;
-            VariantOut = variantOut;
-        }
-
-        public static OleCommandData Allocate(char c)
-        {
-            var variantIn = Marshal.AllocCoTaskMem(32); // size of(VARIANT), 16 may be enough
-            Marshal.GetNativeVariantForObject(c, variantIn);
-            return new OleCommandData(
-                (uint)VSConstants.VSStd2KCmdID.TYPECHAR,
-                0,
-                variantIn,
-                IntPtr.Zero);
-        }
-
-        public static void Release(ref OleCommandData oleCommandData)
-        {
-            if (oleCommandData.VariantIn != IntPtr.Zero)
-            {
-                NativeMethods.VariantClear(oleCommandData.VariantIn);
-                Marshal.FreeCoTaskMem(oleCommandData.VariantIn);
-            }
-
-            if (oleCommandData.VariantOut != IntPtr.Zero)
-            {
-                NativeMethods.VariantClear(oleCommandData.VariantOut);
-                Marshal.FreeCoTaskMem(oleCommandData.VariantOut);
-            }
-
-            oleCommandData = new OleCommandData();
-        }
-    }
-
-    /// <summary>
-    /// This class needs to intercept commands which the core VIM engine wants to process and call into the VIM engine 
-    /// directly.  It needs to be very careful to not double use commands that will be processed by the KeyProcessor.  In 
-    /// general it just needs to avoid processing text input
-    /// </summary>
-    internal sealed class VsCommandTarget : IOleCommandTarget
-    {
-        private enum CommandAction
-        {
-            Enable,
-            Disable,
-            PassOn
-        }
-
-        private readonly IVimBuffer _buffer;
-        private readonly IVsAdapter _adapter;
-        private readonly IDisplayWindowBroker _broker;
-        private readonly IExternalEditorManager _externalEditManager;
-        private IOleCommandTarget _nextTarget;
-
-        internal FSharpOption<KeyInput> SwallowIfNextExecMatches { get; set; }
-
-        private VsCommandTarget(
-            IVimBuffer buffer,
-            IVsAdapter adapter,
-            IDisplayWindowBroker broker,
-            IExternalEditorManager externalEditorManager)
-        {
-            _buffer = buffer;
-            _adapter = adapter;
-            _broker = broker;
-            _externalEditManager = externalEditorManager;
-        }
-
-        /// <summary>
-        /// Try and map a KeyInput to a single KeyInput value.  This will only succeed for KeyInput 
-        /// values which have no mapping or map to a single KeyInput value
-        /// </summary>
-        private bool TryGetSingleMapping(KeyRemapMode mode, KeyInput original, out KeyInput mapped)
-        {
-            // If we're currently in the middle of a key mapping sequence we won't provide a KeyInput
-            if (!_buffer.BufferedRemapKeyInputs.IsEmpty)
-            {
-                mapped = null;
-                return false;
-            }
-
-            var result = _buffer.Vim.KeyMap.GetKeyMapping(
-                KeyInputSet.NewOneKeyInput(original),
-                mode);
-
-            mapped = null;
-            if (result.IsNeedsMoreInput || result.IsRecursive)
-            {
-                // No single mapping
-                return false;
-            }
-            else if (result.IsMapped)
-            {
-                var set = ((KeyMappingResult.Mapped)result).Item;
-                if (!set.IsOneKeyInput)
-                {
-                    return false;
-                }
-
-                mapped = set.FirstKeyInput.Value;
-                return true;
-            }
-            else
-            {
-                // No mapping.  Use the original
-                mapped = original;
-                return true;
-            }
-        }
-
-        /// <summary>
-        /// Determine if the IInsertMode value should process the given KeyInput
-        /// </summary>
-        private bool CanProcessDirectly(IInsertMode mode, KeyInput keyInput)
-        {
-            // Don't let the mode directly process anything it considers text input.  We need this to go
-            // through IOleCommandTarget in order to get InsertMode values.  
-            if (mode.IsTextInput(keyInput))
-            {
-                return false;
-            }
-
-            var isAnyArrow =
-                keyInput.Key == VimKey.Up ||
-                keyInput.Key == VimKey.Down ||
-                keyInput.Key == VimKey.Left ||
-                keyInput.Key == VimKey.Right;
-
-            // If this is any of the arrow keys and one of the help windows is active then don't 
-            // let insert mode process the input.  We want the KeyInput to be routed to the windows
-            // like Intellisense so navigation can occur
-            if (isAnyArrow && (_broker.IsCompletionActive || _broker.IsQuickInfoActive || _broker.IsSignatureHelpActive || _broker.IsSmartTagSessionActive))
-            {
-                return false;
-            }
-
-            // Unfortunately there is no way to detect if the R# completion windows are active.  We have
-            // to take the pessimistic view that they are not and just not handle the input
-            if (isAnyArrow && _externalEditManager.IsResharperLoaded)
-            {
-                return false;
-            }
-
-            return true;
-        }
-
-        /// <summary>
-        /// Try and process the KeyInput from the Exec method
-        /// </summary>
-        private bool TryExec(ref Guid commandGroup, ref OleCommandData oleCommandData, KeyInput keyInput)
-        {
-            if (!_buffer.CanProcess(keyInput))
-            {
-                // If the IVimBuffer can't process it then it doesn't matter
-                return false;
-            }
-
-            // Next we need to determine if we can process this directly or not.  The only mode 
-            // we actively intercept KeyInput for is InsertMode because we need to route it
-            // through IOleCommandTarget to get Intellisense and many other features.
-            var mode = _buffer.ModeKind == ModeKind.Insert
-                ? _buffer.InsertMode
-                : null;
-            if (mode == null)
-            {
-                return _buffer.Process(keyInput).IsAnyHandled;
-            }
-
-            // Next we need to consider here are Key mappings.  The CanProcess and Process APIs 
-            // will automatically map the KeyInput under the hood at the IVimBuffer level but
-            // not at the individual IMode.  Have to manually map here and test against the 
-            // mapped KeyInput
-            KeyInput mapped;
-            if (!TryGetSingleMapping(KeyRemapMode.Insert, keyInput, out mapped) || CanProcessDirectly(mode, mapped))
-            {
-                return _buffer.Process(keyInput).IsAnyHandled;
-            }
-
-            // At this point we've determined that we need to intercept this 
-            return TryExecIntercepted(ref commandGroup, ref oleCommandData, keyInput, mapped);
-        }
-
-        /// <summary>
-        /// Try and exec this KeyInput in an intercepted fashion
-        /// </summary>
-        private bool TryExecIntercepted(ref Guid commandGroup, ref OleCommandData oleCommandData, KeyInput originalKeyInput, KeyInput mappedKeyInput)
-        {
-            bool intercepted;
-            bool result;
-            Guid mappedCommandGroup;
-            OleCommandData mappedOleCommandData;
-            if (originalKeyInput == mappedKeyInput)
-            {
-                // No changes so just use the original OleCommandData
-                result = VSConstants.S_OK == _nextTarget.Exec(
-                    ref commandGroup,
-                    oleCommandData.CommandId,
-                    oleCommandData.CommandExecOpt,
-                    oleCommandData.VariantIn,
-                    oleCommandData.VariantOut);
-                intercepted = true;
-            }
-            else if (OleCommandUtil.TryConvert(mappedKeyInput, out mappedCommandGroup, out mappedOleCommandData))
-            {
-                result = VSConstants.S_OK == _nextTarget.Exec(
-                    ref mappedCommandGroup,
-                    mappedOleCommandData.CommandId,
-                    mappedOleCommandData.CommandExecOpt,
-                    mappedOleCommandData.VariantIn,
-                    mappedOleCommandData.VariantOut);
-                intercepted = true;
-                OleCommandData.Release(ref mappedOleCommandData);
-            }
-            else
-            {
-                // If we couldn't process it using intercepting mechanism then just go straight to the IVimBuffer
-                // for processing.
-                result = _buffer.Process(originalKeyInput).IsAnyHandled;
-                intercepted = false;
-            }
-
-            if (intercepted)
-            {
-                // We processed the input and bypassed the IVimBuffer instance.  We need to tell IVimBuffer this
-                // KeyInput was processed so it can track it for macro purposes.  Make sure to track the mapped
-                // KeyInput value.  The SimulateProcessed method does not mapping
-                _buffer.SimulateProcessed(mappedKeyInput);
-            }
-
-            return result;
-        }
-
-        /// <summary>
-        /// Try and convert the Visual Studio command to it's equivalent KeyInput
-        /// </summary>
-        internal bool TryConvert(Guid commandGroup, uint commandId, IntPtr pvaIn, out KeyInput keyInput)
-        {
-            keyInput = null;
-
-            EditCommand editCommand;
-            if (!TryConvert(commandGroup, commandId, pvaIn, out editCommand))
-            {
-                return false;
-            }
-
-            if (!editCommand.HasKeyInput)
-            {
-                return false;
-            }
-
-            keyInput = editCommand.KeyInput;
-            return true;
-        }
-
-        /// <summary>
-        /// Try and convert the Visual Studio command to it's equivalent KeyInput
-        /// </summary>
-        internal bool TryConvert(Guid commandGroup, uint commandId, IntPtr pvaIn, out EditCommand editCommand)
-        {
-            editCommand = null;
-
-            // Don't ever process a command when we are in an automation function.  Doing so will cause VsVim to 
-            // intercept items like running Macros and certain wizard functionality
-            if (_adapter.InAutomationFunction)
-            {
-                return false;
-            }
-
-            // Don't intercept commands while incremental search is active.  Don't want to interfere with it
-            if (_adapter.IsIncrementalSearchActive(_buffer.TextView))
-            {
-                return false;
-            }
-
-            return OleCommandUtil.TryConvert(commandGroup, commandId, pvaIn, out editCommand);
-        }
-
-        int IOleCommandTarget.Exec(ref Guid commandGroup, uint commandId, uint commandExecOpt, IntPtr variantIn, IntPtr variantOut)
-        {
-            try
-            {
-                EditCommand editCommand;
-                if (TryConvert(commandGroup, commandId, variantIn, out editCommand))
-                {
-                    if (editCommand.IsUndo)
-                    {
-                        _buffer.UndoRedoOperations.Undo(1);
-                        return NativeMethods.S_OK;
-                    }
-                    else if (editCommand.IsRedo)
-                    {
-                        _buffer.UndoRedoOperations.Redo(1);
-                        return NativeMethods.S_OK;
-                    }
-                    else if (editCommand.HasKeyInput)
-                    {
-                        var keyInput = editCommand.KeyInput;
-
-                        // Swallow the input if it's been flagged by a previous QueryStatus
-                        if (SwallowIfNextExecMatches.IsSome() && SwallowIfNextExecMatches.Value == keyInput)
-                        {
-                            return NativeMethods.S_OK;
-                        }
-
-                        var commandData = new OleCommandData(commandId, commandExecOpt, variantIn, variantOut);
-                        if (TryExec(ref commandGroup, ref commandData, keyInput))
-                        {
-                            return NativeMethods.S_OK;
-                        }
-                    }
-                }
-            }
-            finally
-            {
-                SwallowIfNextExecMatches = FSharpOption<KeyInput>.None;
-            }
-
-            return _nextTarget.Exec(commandGroup, commandId, commandExecOpt, variantIn, variantOut);
-        }
-
-        int IOleCommandTarget.QueryStatus(ref Guid pguidCmdGroup, uint cCmds, OLECMD[] prgCmds, IntPtr pCmdText)
-        {
-            EditCommand editCommand;
-            if (1 == cCmds && TryConvert(pguidCmdGroup, prgCmds[0].cmdID, pCmdText, out editCommand))
-            {
-                var action = CommandAction.PassOn;
-                if (editCommand.IsUndo || editCommand.IsRedo)
-                {
-                    action = CommandAction.Enable;
-                }
-                else if (editCommand.HasKeyInput && _buffer.CanProcess(editCommand.KeyInput))
-                {
-                    action = CommandAction.Enable;
-                    if (_externalEditManager.IsResharperLoaded)
-                    {
-                        action = QueryStatusInResharper(editCommand.KeyInput) ?? CommandAction.Enable;
-                    }
-                }
-
-                switch (action)
-                {
-                    case CommandAction.Enable:
-                        prgCmds[0].cmdf = (uint)(OLECMDF.OLECMDF_ENABLED | OLECMDF.OLECMDF_SUPPORTED);
-                        return NativeMethods.S_OK;
-                    case CommandAction.Disable:
-                        prgCmds[0].cmdf = 0;
-                        return NativeMethods.S_OK;
-                    case CommandAction.PassOn:
-                        return _nextTarget.QueryStatus(pguidCmdGroup, cCmds, prgCmds, pCmdText);
-                }
-            }
-
-            return _nextTarget.QueryStatus(pguidCmdGroup, cCmds, prgCmds, pCmdText);
-        }
-
-        /// <summary>
-        /// With Resharper installed we need to special certain keys like Escape.  They need to 
-        /// process it in order for them to dismiss their custom intellisense but their processing 
-        /// will swallow the event and not propagate it to us.  So handle, return and account 
-        /// for the double stroke in exec
-        /// </summary>
-        private CommandAction? QueryStatusInResharper(KeyInput keyInput)
-        {
-            CommandAction? action = null;
-            if (_buffer.ModeKind == ModeKind.Insert && keyInput == KeyInputUtil.EscapeKey)
-            {
-                // Have to special case Escape here for insert mode.  R# is typically ahead of us on the IOleCommandTarget
-                // chain.  If a completion window is open and we wait for Exec to run R# will be ahead of us and run
-                // their Exec call.  This will lead to them closing the completion window and not calling back into
-                // our exec leaving us in insert mode.
-                action = CommandAction.Enable;
-            }
-            else if (_buffer.ModeKind == ModeKind.ExternalEdit && keyInput == KeyInputUtil.EscapeKey)
-            {
-                // Have to special case Escape here for external edit mode because we want escape to get us back to 
-                // normal mode
-                action = CommandAction.Enable;
-            }
-            else if (_adapter.InDebugMode && (keyInput == KeyInputUtil.EnterKey || keyInput.Key == VimKey.Back))
-            {
-                // In debug mode R# will intercept Enter and Back 
-                action = CommandAction.Enable;
-            }
-            else if (keyInput == KeyInputUtil.EnterKey && _buffer.ModeKind != ModeKind.Insert && _buffer.ModeKind != ModeKind.Replace)
-            {
-                // R# will intercept the Enter key when we are in the middle of an XML doc comment presumable
-                // to do some custom formatting.  If we're not insert mode we need to handle that here and 
-                // suppress the command to keep them from running it
-                action = CommandAction.Disable;
-            }
-
-<<<<<<< HEAD
-            if (action.HasValue && _buffer.Process(keyInput).IsAnyHandled)
-=======
-            // Only process the KeyInput if we are enabling the value.  When the value is Enabled
-            // we return Enabled from QueryStatus and Visual Studio will push the KeyInput back
-            // through the event chain where either of the following will happen 
-            //
-            //  1. R# will handle the KeyInput
-            //  2. R# will not handle it, it will get back to us and we will ignore it
-            //
-            // If the command is disabled though it will not go through IOleCommandTarget and instead will end 
-            // up in the KeyProcessor code which will handle the value
-            if (action.HasValue && action.Value == CommandAction.Enable && _buffer.Process(keyInput))
->>>>>>> 6f72a58f
-            {
-                SwallowIfNextExecMatches = FSharpOption.Create(keyInput);
-            }
-
-            return action;
-        }
-
-        internal static Result<VsCommandTarget> Create(
-            IVimBuffer buffer,
-            IVsTextView vsTextView,
-            IVsAdapter adapter,
-            IDisplayWindowBroker broker,
-            IExternalEditorManager externalEditorManager)
-        {
-            var filter = new VsCommandTarget(buffer, adapter, broker, externalEditorManager);
-            var hresult = vsTextView.AddCommandFilter(filter, out filter._nextTarget);
-            return Result.CreateSuccessOrError(filter, hresult);
-        }
-    }
-}
+﻿using System;
+using System.Runtime.InteropServices;
+using Microsoft.FSharp.Core;
+using Microsoft.VisualStudio;
+using Microsoft.VisualStudio.OLE.Interop;
+using Microsoft.VisualStudio.TextManager.Interop;
+using Vim;
+using Vim.Extensions;
+
+namespace VsVim
+{
+    internal struct OleCommandData
+    {
+        readonly internal uint CommandId;
+        readonly internal uint CommandExecOpt;
+        readonly internal IntPtr VariantIn;
+        readonly internal IntPtr VariantOut;
+
+        internal OleCommandData(VSConstants.VSStd2KCmdID id)
+            : this((uint)id)
+        {
+
+        }
+
+        internal OleCommandData(
+            uint commandId,
+            uint commandExecOpt = 0u)
+        {
+            CommandId = commandId;
+            CommandExecOpt = commandExecOpt;
+            VariantIn = IntPtr.Zero;
+            VariantOut = IntPtr.Zero;
+        }
+
+        internal OleCommandData(
+            uint commandId,
+            uint commandExecOpt,
+            IntPtr variantIn,
+            IntPtr variantOut)
+        {
+            CommandId = commandId;
+            CommandExecOpt = commandExecOpt;
+            VariantIn = variantIn;
+            VariantOut = variantOut;
+        }
+
+        public static OleCommandData Allocate(char c)
+        {
+            var variantIn = Marshal.AllocCoTaskMem(32); // size of(VARIANT), 16 may be enough
+            Marshal.GetNativeVariantForObject(c, variantIn);
+            return new OleCommandData(
+                (uint)VSConstants.VSStd2KCmdID.TYPECHAR,
+                0,
+                variantIn,
+                IntPtr.Zero);
+        }
+
+        public static void Release(ref OleCommandData oleCommandData)
+        {
+            if (oleCommandData.VariantIn != IntPtr.Zero)
+            {
+                NativeMethods.VariantClear(oleCommandData.VariantIn);
+                Marshal.FreeCoTaskMem(oleCommandData.VariantIn);
+            }
+
+            if (oleCommandData.VariantOut != IntPtr.Zero)
+            {
+                NativeMethods.VariantClear(oleCommandData.VariantOut);
+                Marshal.FreeCoTaskMem(oleCommandData.VariantOut);
+            }
+
+            oleCommandData = new OleCommandData();
+        }
+    }
+
+    /// <summary>
+    /// This class needs to intercept commands which the core VIM engine wants to process and call into the VIM engine 
+    /// directly.  It needs to be very careful to not double use commands that will be processed by the KeyProcessor.  In 
+    /// general it just needs to avoid processing text input
+    /// </summary>
+    internal sealed class VsCommandTarget : IOleCommandTarget
+    {
+        private enum CommandAction
+        {
+            Enable,
+            Disable,
+            PassOn
+        }
+
+        private readonly IVimBuffer _buffer;
+        private readonly IVsAdapter _adapter;
+        private readonly IDisplayWindowBroker _broker;
+        private readonly IExternalEditorManager _externalEditManager;
+        private IOleCommandTarget _nextTarget;
+
+        internal FSharpOption<KeyInput> SwallowIfNextExecMatches { get; set; }
+
+        private VsCommandTarget(
+            IVimBuffer buffer,
+            IVsAdapter adapter,
+            IDisplayWindowBroker broker,
+            IExternalEditorManager externalEditorManager)
+        {
+            _buffer = buffer;
+            _adapter = adapter;
+            _broker = broker;
+            _externalEditManager = externalEditorManager;
+        }
+
+        /// <summary>
+        /// Try and map a KeyInput to a single KeyInput value.  This will only succeed for KeyInput 
+        /// values which have no mapping or map to a single KeyInput value
+        /// </summary>
+        private bool TryGetSingleMapping(KeyRemapMode mode, KeyInput original, out KeyInput mapped)
+        {
+            // If we're currently in the middle of a key mapping sequence we won't provide a KeyInput
+            if (!_buffer.BufferedRemapKeyInputs.IsEmpty)
+            {
+                mapped = null;
+                return false;
+            }
+
+            var result = _buffer.Vim.KeyMap.GetKeyMapping(
+                KeyInputSet.NewOneKeyInput(original),
+                mode);
+
+            mapped = null;
+            if (result.IsNeedsMoreInput || result.IsRecursive)
+            {
+                // No single mapping
+                return false;
+            }
+            else if (result.IsMapped)
+            {
+                var set = ((KeyMappingResult.Mapped)result).Item;
+                if (!set.IsOneKeyInput)
+                {
+                    return false;
+                }
+
+                mapped = set.FirstKeyInput.Value;
+                return true;
+            }
+            else
+            {
+                // No mapping.  Use the original
+                mapped = original;
+                return true;
+            }
+        }
+
+        /// <summary>
+        /// Determine if the IInsertMode value should process the given KeyInput
+        /// </summary>
+        private bool CanProcessDirectly(IInsertMode mode, KeyInput keyInput)
+        {
+            // Don't let the mode directly process anything it considers text input.  We need this to go
+            // through IOleCommandTarget in order to get InsertMode values.  
+            if (mode.IsTextInput(keyInput))
+            {
+                return false;
+            }
+
+            var isAnyArrow =
+                keyInput.Key == VimKey.Up ||
+                keyInput.Key == VimKey.Down ||
+                keyInput.Key == VimKey.Left ||
+                keyInput.Key == VimKey.Right;
+
+            // If this is any of the arrow keys and one of the help windows is active then don't 
+            // let insert mode process the input.  We want the KeyInput to be routed to the windows
+            // like Intellisense so navigation can occur
+            if (isAnyArrow && (_broker.IsCompletionActive || _broker.IsQuickInfoActive || _broker.IsSignatureHelpActive || _broker.IsSmartTagSessionActive))
+            {
+                return false;
+            }
+
+            // Unfortunately there is no way to detect if the R# completion windows are active.  We have
+            // to take the pessimistic view that they are not and just not handle the input
+            if (isAnyArrow && _externalEditManager.IsResharperLoaded)
+            {
+                return false;
+            }
+
+            return true;
+        }
+
+        /// <summary>
+        /// Try and process the KeyInput from the Exec method
+        /// </summary>
+        private bool TryExec(ref Guid commandGroup, ref OleCommandData oleCommandData, KeyInput keyInput)
+        {
+            if (!_buffer.CanProcess(keyInput))
+            {
+                // If the IVimBuffer can't process it then it doesn't matter
+                return false;
+            }
+
+            // Next we need to determine if we can process this directly or not.  The only mode 
+            // we actively intercept KeyInput for is InsertMode because we need to route it
+            // through IOleCommandTarget to get Intellisense and many other features.
+            var mode = _buffer.ModeKind == ModeKind.Insert
+                ? _buffer.InsertMode
+                : null;
+            if (mode == null)
+            {
+                return _buffer.Process(keyInput).IsAnyHandled;
+            }
+
+            // Next we need to consider here are Key mappings.  The CanProcess and Process APIs 
+            // will automatically map the KeyInput under the hood at the IVimBuffer level but
+            // not at the individual IMode.  Have to manually map here and test against the 
+            // mapped KeyInput
+            KeyInput mapped;
+            if (!TryGetSingleMapping(KeyRemapMode.Insert, keyInput, out mapped) || CanProcessDirectly(mode, mapped))
+            {
+                return _buffer.Process(keyInput).IsAnyHandled;
+            }
+
+            // At this point we've determined that we need to intercept this 
+            return TryExecIntercepted(ref commandGroup, ref oleCommandData, keyInput, mapped);
+        }
+
+        /// <summary>
+        /// Try and exec this KeyInput in an intercepted fashion
+        /// </summary>
+        private bool TryExecIntercepted(ref Guid commandGroup, ref OleCommandData oleCommandData, KeyInput originalKeyInput, KeyInput mappedKeyInput)
+        {
+            bool intercepted;
+            bool result;
+            Guid mappedCommandGroup;
+            OleCommandData mappedOleCommandData;
+            if (originalKeyInput == mappedKeyInput)
+            {
+                // No changes so just use the original OleCommandData
+                result = VSConstants.S_OK == _nextTarget.Exec(
+                    ref commandGroup,
+                    oleCommandData.CommandId,
+                    oleCommandData.CommandExecOpt,
+                    oleCommandData.VariantIn,
+                    oleCommandData.VariantOut);
+                intercepted = true;
+            }
+            else if (OleCommandUtil.TryConvert(mappedKeyInput, out mappedCommandGroup, out mappedOleCommandData))
+            {
+                result = VSConstants.S_OK == _nextTarget.Exec(
+                    ref mappedCommandGroup,
+                    mappedOleCommandData.CommandId,
+                    mappedOleCommandData.CommandExecOpt,
+                    mappedOleCommandData.VariantIn,
+                    mappedOleCommandData.VariantOut);
+                intercepted = true;
+                OleCommandData.Release(ref mappedOleCommandData);
+            }
+            else
+            {
+                // If we couldn't process it using intercepting mechanism then just go straight to the IVimBuffer
+                // for processing.
+                result = _buffer.Process(originalKeyInput).IsAnyHandled;
+                intercepted = false;
+            }
+
+            if (intercepted)
+            {
+                // We processed the input and bypassed the IVimBuffer instance.  We need to tell IVimBuffer this
+                // KeyInput was processed so it can track it for macro purposes.  Make sure to track the mapped
+                // KeyInput value.  The SimulateProcessed method does not mapping
+                _buffer.SimulateProcessed(mappedKeyInput);
+            }
+
+            return result;
+        }
+
+        /// <summary>
+        /// Try and convert the Visual Studio command to it's equivalent KeyInput
+        /// </summary>
+        internal bool TryConvert(Guid commandGroup, uint commandId, IntPtr pvaIn, out KeyInput keyInput)
+        {
+            keyInput = null;
+
+            EditCommand editCommand;
+            if (!TryConvert(commandGroup, commandId, pvaIn, out editCommand))
+            {
+                return false;
+            }
+
+            if (!editCommand.HasKeyInput)
+            {
+                return false;
+            }
+
+            keyInput = editCommand.KeyInput;
+            return true;
+        }
+
+        /// <summary>
+        /// Try and convert the Visual Studio command to it's equivalent KeyInput
+        /// </summary>
+        internal bool TryConvert(Guid commandGroup, uint commandId, IntPtr pvaIn, out EditCommand editCommand)
+        {
+            editCommand = null;
+
+            // Don't ever process a command when we are in an automation function.  Doing so will cause VsVim to 
+            // intercept items like running Macros and certain wizard functionality
+            if (_adapter.InAutomationFunction)
+            {
+                return false;
+            }
+
+            // Don't intercept commands while incremental search is active.  Don't want to interfere with it
+            if (_adapter.IsIncrementalSearchActive(_buffer.TextView))
+            {
+                return false;
+            }
+
+            return OleCommandUtil.TryConvert(commandGroup, commandId, pvaIn, out editCommand);
+        }
+
+        int IOleCommandTarget.Exec(ref Guid commandGroup, uint commandId, uint commandExecOpt, IntPtr variantIn, IntPtr variantOut)
+        {
+            try
+            {
+                EditCommand editCommand;
+                if (TryConvert(commandGroup, commandId, variantIn, out editCommand))
+                {
+                    if (editCommand.IsUndo)
+                    {
+                        _buffer.UndoRedoOperations.Undo(1);
+                        return NativeMethods.S_OK;
+                    }
+                    else if (editCommand.IsRedo)
+                    {
+                        _buffer.UndoRedoOperations.Redo(1);
+                        return NativeMethods.S_OK;
+                    }
+                    else if (editCommand.HasKeyInput)
+                    {
+                        var keyInput = editCommand.KeyInput;
+
+                        // Swallow the input if it's been flagged by a previous QueryStatus
+                        if (SwallowIfNextExecMatches.IsSome() && SwallowIfNextExecMatches.Value == keyInput)
+                        {
+                            return NativeMethods.S_OK;
+                        }
+
+                        var commandData = new OleCommandData(commandId, commandExecOpt, variantIn, variantOut);
+                        if (TryExec(ref commandGroup, ref commandData, keyInput))
+                        {
+                            return NativeMethods.S_OK;
+                        }
+                    }
+                }
+            }
+            finally
+            {
+                SwallowIfNextExecMatches = FSharpOption<KeyInput>.None;
+            }
+
+            return _nextTarget.Exec(commandGroup, commandId, commandExecOpt, variantIn, variantOut);
+        }
+
+        int IOleCommandTarget.QueryStatus(ref Guid pguidCmdGroup, uint cCmds, OLECMD[] prgCmds, IntPtr pCmdText)
+        {
+            EditCommand editCommand;
+            if (1 == cCmds && TryConvert(pguidCmdGroup, prgCmds[0].cmdID, pCmdText, out editCommand))
+            {
+                var action = CommandAction.PassOn;
+                if (editCommand.IsUndo || editCommand.IsRedo)
+                {
+                    action = CommandAction.Enable;
+                }
+                else if (editCommand.HasKeyInput && _buffer.CanProcess(editCommand.KeyInput))
+                {
+                    action = CommandAction.Enable;
+                    if (_externalEditManager.IsResharperLoaded)
+                    {
+                        action = QueryStatusInResharper(editCommand.KeyInput) ?? CommandAction.Enable;
+                    }
+                }
+
+                switch (action)
+                {
+                    case CommandAction.Enable:
+                        prgCmds[0].cmdf = (uint)(OLECMDF.OLECMDF_ENABLED | OLECMDF.OLECMDF_SUPPORTED);
+                        return NativeMethods.S_OK;
+                    case CommandAction.Disable:
+                        prgCmds[0].cmdf = 0;
+                        return NativeMethods.S_OK;
+                    case CommandAction.PassOn:
+                        return _nextTarget.QueryStatus(pguidCmdGroup, cCmds, prgCmds, pCmdText);
+                }
+            }
+
+            return _nextTarget.QueryStatus(pguidCmdGroup, cCmds, prgCmds, pCmdText);
+        }
+
+        /// <summary>
+        /// With Resharper installed we need to special certain keys like Escape.  They need to 
+        /// process it in order for them to dismiss their custom intellisense but their processing 
+        /// will swallow the event and not propagate it to us.  So handle, return and account 
+        /// for the double stroke in exec
+        /// </summary>
+        private CommandAction? QueryStatusInResharper(KeyInput keyInput)
+        {
+            CommandAction? action = null;
+            if (_buffer.ModeKind == ModeKind.Insert && keyInput == KeyInputUtil.EscapeKey)
+            {
+                // Have to special case Escape here for insert mode.  R# is typically ahead of us on the IOleCommandTarget
+                // chain.  If a completion window is open and we wait for Exec to run R# will be ahead of us and run
+                // their Exec call.  This will lead to them closing the completion window and not calling back into
+                // our exec leaving us in insert mode.
+                action = CommandAction.Enable;
+            }
+            else if (_buffer.ModeKind == ModeKind.ExternalEdit && keyInput == KeyInputUtil.EscapeKey)
+            {
+                // Have to special case Escape here for external edit mode because we want escape to get us back to 
+                // normal mode
+                action = CommandAction.Enable;
+            }
+            else if (_adapter.InDebugMode && (keyInput == KeyInputUtil.EnterKey || keyInput.Key == VimKey.Back))
+            {
+                // In debug mode R# will intercept Enter and Back 
+                action = CommandAction.Enable;
+            }
+            else if (keyInput == KeyInputUtil.EnterKey && _buffer.ModeKind != ModeKind.Insert && _buffer.ModeKind != ModeKind.Replace)
+            {
+                // R# will intercept the Enter key when we are in the middle of an XML doc comment presumable
+                // to do some custom formatting.  If we're not insert mode we need to handle that here and 
+                // suppress the command to keep them from running it
+                action = CommandAction.Disable;
+            }
+
+            // Only process the KeyInput if we are enabling the value.  When the value is Enabled
+            // we return Enabled from QueryStatus and Visual Studio will push the KeyInput back
+            // through the event chain where either of the following will happen 
+            //
+            //  1. R# will handle the KeyInput
+            //  2. R# will not handle it, it will get back to us and we will ignore it
+            //
+            // If the command is disabled though it will not go through IOleCommandTarget and instead will end 
+            // up in the KeyProcessor code which will handle the value
+            if (action.HasValue && action.Value == CommandAction.Enable && _buffer.Process(keyInput).IsAnyHandled)
+            {
+                SwallowIfNextExecMatches = FSharpOption.Create(keyInput);
+            }
+
+            return action;
+        }
+
+        internal static Result<VsCommandTarget> Create(
+            IVimBuffer buffer,
+            IVsTextView vsTextView,
+            IVsAdapter adapter,
+            IDisplayWindowBroker broker,
+            IExternalEditorManager externalEditorManager)
+        {
+            var filter = new VsCommandTarget(buffer, adapter, broker, externalEditorManager);
+            var hresult = vsTextView.AddCommandFilter(filter, out filter._nextTarget);
+            return Result.CreateSuccessOrError(filter, hresult);
+        }
+    }
+}