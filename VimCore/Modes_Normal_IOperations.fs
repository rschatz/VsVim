--- conflicted
+++ resolved
@@ -1,70 +1,63 @@
-﻿#light
-
-namespace Vim.Modes.Normal
-open Vim
-open Microsoft.VisualStudio.Text
-open Microsoft.VisualStudio.Text.Editor
-open Microsoft.VisualStudio.Text.Operations
-
-/// Normal mode operations
-type IOperations =
-    abstract ReplaceChar : KeyInput -> count:int -> bool
-    abstract YankLines : count:int -> Register -> unit
-
-    /// Delete count lines starting at the cursor and place them into the specified
-    /// register
-    abstract DeleteLines : count:int -> Register -> unit
-
-    /// Delete from the cursor to the end of the current line and (count-1) more 
-    /// lines.  
-    abstract DeleteLinesFromCursor : count:int -> Register -> unit
-
-    /// Delete count characters starting at the cursor.  This will not delete past the 
-    /// end of the current line
-    abstract DeleteCharacterAtCursor : count:int -> Register -> unit 
-
-    abstract DeleteCharacterBeforeCursor : count:int -> Register -> unit
-    abstract PasteAfterCursor : text:string -> count:int -> opKind:OperationKind -> moveCursorToEnd: bool -> unit
-    abstract PasteBeforeCursor : text:string -> count:int -> moveCursorToEnd:bool -> unit
-
-    /// Adds an empty line to the buffer below the cursor and returns the resulting ITextSnapshotLine
-    abstract InsertLineBelow : unit -> ITextSnapshotLine
-
-    /// Insert a line above the current cursor position and returns the resulting ITextSnapshotLine
-    abstract InsertLineAbove : unit -> ITextSnapshotLine
-<<<<<<< HEAD
-
-    /// Join the lines at the current caret point
-    abstract JoinAtCaret : count:int -> unit
-
-    /// Go to the definition of the word under the cursor
-    abstract GoToDefinitionWrapper : unit -> unit
-
-    /// Scroll the buffer by count lines in the given direction
-    abstract Scroll : ScrollDirection -> count:int -> unit
-
-    /// Move to the next occurance of the word under the cursor
-    abstract MoveToNextOccuranceOfWordAtCursor : isWrap:bool -> count:int -> unit
-
-    /// Move to the previous occurance of the word under the cursor
-    abstract MoveToPreviousOccuranceOfWordAtCursor : isWrap:bool -> count:int -> unit
-
-    /// Move to the next occurance of the word under the cursor
-    abstract MoveToNextOccuranceOfPartialWordAtCursor : count:int -> unit
-
-    /// Move to the previous occurance of the word under the cursor
-    abstract MoveToPreviousOccuranceOfPartialWordAtCursor : count:int -> unit
-
-    /// Jump to the next item in the jump list
-    abstract JumpNext : count:int -> unit
-
-    /// Jump to the previous item in the jump list
-    abstract JumpPrevious : count:int -> unit
-
-    interface Modes.ICommonOperations
-
-
-=======
-
-    inherit Modes.ICommonOperations
->>>>>>> f2371e3b
+﻿#light
+
+namespace Vim.Modes.Normal
+open Vim
+open Microsoft.VisualStudio.Text
+open Microsoft.VisualStudio.Text.Editor
+open Microsoft.VisualStudio.Text.Operations
+
+/// Normal mode operations
+type IOperations =
+    abstract ReplaceChar : KeyInput -> count:int -> bool
+    abstract YankLines : count:int -> Register -> unit
+
+    /// Delete count lines starting at the cursor and place them into the specified
+    /// register
+    abstract DeleteLines : count:int -> Register -> unit
+
+    /// Delete from the cursor to the end of the current line and (count-1) more 
+    /// lines.  
+    abstract DeleteLinesFromCursor : count:int -> Register -> unit
+
+    /// Delete count characters starting at the cursor.  This will not delete past the 
+    /// end of the current line
+    abstract DeleteCharacterAtCursor : count:int -> Register -> unit 
+
+    abstract DeleteCharacterBeforeCursor : count:int -> Register -> unit
+    abstract PasteAfterCursor : text:string -> count:int -> opKind:OperationKind -> moveCursorToEnd: bool -> unit
+    abstract PasteBeforeCursor : text:string -> count:int -> moveCursorToEnd:bool -> unit
+
+    /// Adds an empty line to the buffer below the cursor and returns the resulting ITextSnapshotLine
+    abstract InsertLineBelow : unit -> ITextSnapshotLine
+
+    /// Insert a line above the current cursor position and returns the resulting ITextSnapshotLine
+    abstract InsertLineAbove : unit -> ITextSnapshotLine
+
+    /// Join the lines at the current caret point
+    abstract JoinAtCaret : count:int -> unit
+
+    /// Go to the definition of the word under the cursor
+    abstract GoToDefinitionWrapper : unit -> unit
+
+    /// Scroll the buffer by count lines in the given direction
+    abstract Scroll : ScrollDirection -> count:int -> unit
+
+    /// Move to the next occurance of the word under the cursor
+    abstract MoveToNextOccuranceOfWordAtCursor : isWrap:bool -> count:int -> unit
+
+    /// Move to the previous occurance of the word under the cursor
+    abstract MoveToPreviousOccuranceOfWordAtCursor : isWrap:bool -> count:int -> unit
+
+    /// Move to the next occurance of the word under the cursor
+    abstract MoveToNextOccuranceOfPartialWordAtCursor : count:int -> unit
+
+    /// Move to the previous occurance of the word under the cursor
+    abstract MoveToPreviousOccuranceOfPartialWordAtCursor : count:int -> unit
+
+    /// Jump to the next item in the jump list
+    abstract JumpNext : count:int -> unit
+
+    /// Jump to the previous item in the jump list
+    abstract JumpPrevious : count:int -> unit
+
+    inherit Modes.ICommonOperations